modules:
  - accessapproval
  - accesscontextmanager
  - ai
  - aiplatform
  - advisorynotifications
  - alloydb
  - analytics
  - apigateway
  - apigeeconnect
  - apigeeregistry
  - apikeys
  - appengine
  - apphub
  - apps
  - area120
  - artifactregistry
  - asset
  - assuredworkloads
  - automl
  - backupdr
  - baremetalsolution
  - batch
  - beyondcorp
  - bigquery
  - bigtable
  - billing
  - binaryauthorization
  - certificatemanager
  - channel
  - chat
  - cloudbuild
  - cloudcontrolspartner
  - clouddms
  - cloudprofiler
  - cloudquotas
  - cloudtasks
  - commerce
  - compute
  - confidentialcomputing
  - config
  - contactcenterinsights
  - container
  - containeranalysis
  - datacatalog
  - dataflow
  - dataform
  - datafusion
  - datalabeling
  - dataplex
  - dataproc
  - dataqna
  - datastore
  - datastream
  - deploy
  - developerconnect
  - dialogflow
  - discoveryengine
  - dlp
  - documentai
  - domains
  - edgecontainer
  - edgenetwork
  - errorreporting
  - essentialcontacts
  - eventarc
  - filestore
  - firestore
  - functions
  - gkebackup
  - gkeconnect
  - gkehub
  - gkemulticloud
  - grafeas
  - gsuiteaddons
  - iam
  - iap
  - identitytoolkit
  - ids
  - iot
  - kms
  - language
  - lifesciences
  - logging
  - longrunning
  - managedidentities
  - managedkafka
  - maps
  - mediatranslation
  - memcache
  - metastore
  - migrationcenter
  - monitoring
  - netapp
  - networkconnectivity
  - networkmanagement
  - networksecurity
  - networkservices
  - notebooks
  - optimization
  - orchestration
  - orgpolicy
  - osconfig
  - oslogin
  - parallelstore
  - phishingprotection
  - policysimulator
  - policytroubleshooter
  - privatecatalog
  - privilegedaccessmanager
  - profiler
  - pubsub
  - pubsublite
  - rapidmigrationassessment
  - recaptchaenterprise
  - recommendationengine
  - recommender
  - redis
  - resourcemanager
  - resourcesettings
  - retail
  - run
  - scheduler
  - secretmanager
  - securesourcemanager
  - security
  - securitycenter
  - securitycentermanagement
  - securityposture
  - servicecontrol
  - servicedirectory
  - servicehealth
  - servicemanagement
  - serviceusage
  - shell
  - shopping
  - spanner
  - speech
  - storage
  - storageinsights
  - storagetransfer
  - streetview
  - support
  - talent
  - telcoautomation
  - texttospeech
  - tpu
  - trace
  - translate
  - video
  - videointelligence
  - vision
  - visionai
  - vmmigration
  - vmwareengine
  - vpcaccess
  - webrisk
  - websecurityscanner
  - workflows
  - workstations

manual-clients:
  - api-shortname: bigquery
    distribution-name: cloud.google.com/go/bigquery
    description: BigQuery
    language: go
    client-library-type: manual
    client-documentation: https://cloud.google.com/go/docs/reference/cloud.google.com/go/bigquery/latest
    release-level: stable
    library-type: GAPIC_MANUAL
  - api-shortname: bigtable
    distribution-name: cloud.google.com/go/bigtable
    description: Cloud BigTable
    language: go
    client-library-type: manual
    client-documentation: https://cloud.google.com/go/docs/reference/cloud.google.com/go/bigtable/latest
    release-level: stable
    library-type: GAPIC_MANUAL
  - api-shortname: compute-metadata
    distribution-name: cloud.google.com/go/compute/metadata
    description: Service Metadata API
    language: go
    client-library-type: manual
    client-documentation: https://cloud.google.com/go/docs/reference/cloud.google.com/go/compute/latest/metadata
    release-level: stable
    library-type: CORE
  - api-shortname: datastore
    distribution-name: cloud.google.com/go/datastore
    description: Cloud Datastore
    language: go
    client-library-type: manual
    client-documentation: https://cloud.google.com/go/docs/reference/cloud.google.com/go/datastore/latest
    release-level: stable
    library-type: GAPIC_MANUAL
  - api-shortname: clouderrorreporting
    distribution-name: cloud.google.com/go/errorreporting
    description: Cloud Error Reporting API
    language: go
    client-library-type: manual
    client-documentation: https://cloud.google.com/go/docs/reference/cloud.google.com/go/errorreporting/latest
    release-level: preview
    library-type: GAPIC_MANUAL
  - api-shortname: firestore
    distribution-name: cloud.google.com/go/firestore
    description: Cloud Firestore API
    language: go
    client-library-type: manual
    client-documentation: https://cloud.google.com/go/docs/reference/cloud.google.com/go/firestore/latest
    release-level: stable
    library-type: GAPIC_MANUAL
  - api-shortname: firestore-metadata
    distribution-name: cloud.google.com/go/functions/metadata
    description: Cloud Functions
    language: go
    client-library-type: manual
    client-documentation: https://cloud.google.com/go/docs/reference/cloud.google.com/go/functions/latest/metadata
    release-level: preview
    library-type: CORE
  - api-shortname: iam
    distribution-name: cloud.google.com/go/iam
    description: Cloud IAM
    language: go
    client-library-type: manual
    client-documentation: https://cloud.google.com/go/docs/reference/cloud.google.com/go/iam/latest
    release-level: stable
    library-type: CORE
  - api-shortname: logging
    distribution-name: cloud.google.com/go/logging
    description: Cloud Logging API
    language: go
    client-library-type: manual
    client-documentation: https://cloud.google.com/go/docs/reference/cloud.google.com/go/logging/latest
    release-level: stable
    library-type: GAPIC_MANUAL
  - api-shortname: cloudprofiler
    distribution-name: cloud.google.com/go/profiler
    description: Cloud Profiler
    language: go
    client-library-type: manual
    client-documentation: https://cloud.google.com/go/docs/reference/cloud.google.com/go/profiler/latest
    release-level: stable
    library-type: AGENT
  - api-shortname: pubsub
    distribution-name: cloud.google.com/go/pubsub
    description: Cloud PubSub
    language: go
    client-library-type: manual
    client-documentation: https://cloud.google.com/go/docs/reference/cloud.google.com/go/pubsub/latest
    release-level: stable
    library-type: GAPIC_MANUAL
  - api-shortname: pubsublite
    distribution-name: cloud.google.com/go/pubsublite
    description: Cloud PubSub Lite
    language: go
    client-library-type: manual
    client-documentation: https://cloud.google.com/go/docs/reference/cloud.google.com/go/pubsublite/latest
    release-level: stable
    library-type: GAPIC_MANUAL
  - api-shortname: rpcreplay
    distribution-name: cloud.google.com/go/rpcreplay
    description: RPC Replay
    language: go
    client-library-type: manual
    client-documentation: https://cloud.google.com/go/docs/reference/cloud.google.com/go/latest/rpcreplay
    release-level: stable
    library-type: OTHER
  - api-shortname: spanner
    distribution-name: cloud.google.com/go/spanner
    description: Cloud Spanner
    language: go
    client-library-type: manual
    client-documentation: https://cloud.google.com/go/docs/reference/cloud.google.com/go/spanner/latest
    release-level: stable
    library-type: GAPIC_MANUAL
  - api-shortname: storage
    distribution-name: cloud.google.com/go/storage
    description: Cloud Storage (GCS)
    language: go
    client-library-type: manual
    client-documentation: https://cloud.google.com/go/docs/reference/cloud.google.com/go/storage/latest
    release-level: stable
    library-type: GAPIC_MANUAL

service-configs:
  - input-directory: google/ai/generativelanguage/v1
    service-config: generativelanguage_v1.yaml
    import-path: cloud.google.com/go/ai/generativelanguage/apiv1
  - input-directory: google/ai/generativelanguage/v1beta
    service-config: generativelanguage_v1beta.yaml
    import-path: cloud.google.com/go/ai/generativelanguage/apiv1beta
  - input-directory: google/ai/generativelanguage/v1beta2
    service-config: generativelanguage_v1beta2.yaml
    import-path: cloud.google.com/go/ai/generativelanguage/apiv1beta2
  - input-directory: google/analytics/admin/v1alpha
    service-config: analyticsadmin_v1alpha.yaml
    import-path: cloud.google.com/go/analytics/admin/apiv1alpha
  - input-directory: google/api/apikeys/v2
    service-config: apikeys_v2.yaml
    import-path: cloud.google.com/go/apikeys/apiv2
  - input-directory: google/appengine/v1
    service-config: appengine_v1.yaml
    import-path: cloud.google.com/go/appengine/apiv1
  - input-directory: google/apps/events/subscriptions/v1
    service-config: workspaceevents_v1.yaml
    import-path: cloud.google.com/go/apps/events/subscriptions/apiv1
  - input-directory: google/apps/meet/v2
    service-config: meet_v2.yaml
    import-path: cloud.google.com/go/apps/meet/apiv2
  - input-directory: google/apps/meet/v2beta
    service-config: meet_v2beta.yaml
    import-path: cloud.google.com/go/apps/meet/apiv2beta
  - input-directory: google/area120/tables/v1alpha1
    service-config: area120tables_v1alpha1.yaml
    import-path: cloud.google.com/go/area120/tables/apiv1alpha1
  - input-directory: google/cloud/accessapproval/v1
    service-config: accessapproval_v1.yaml
    import-path: cloud.google.com/go/accessapproval/apiv1
  - input-directory: google/cloud/aiplatform/v1
    service-config: aiplatform_v1.yaml
    import-path: cloud.google.com/go/aiplatform/apiv1
  - input-directory: google/cloud/aiplatform/v1beta1
    service-config: aiplatform_v1beta1.yaml
    import-path: cloud.google.com/go/aiplatform/apiv1beta1
  - input-directory: google/cloud/advisorynotifications/v1
    service-config: advisorynotifications_v1.yaml
    import-path: cloud.google.com/go/advisorynotifications/apiv1
  - input-directory: google/cloud/alloydb/v1
    service-config: alloydb_v1.yaml
    import-path: cloud.google.com/go/alloydb/apiv1
  - input-directory: google/cloud/alloydb/v1alpha
    service-config: alloydb_v1alpha.yaml
    import-path: cloud.google.com/go/alloydb/apiv1alpha
  - input-directory: google/cloud/alloydb/v1beta
    service-config: alloydb_v1beta.yaml
    import-path: cloud.google.com/go/alloydb/apiv1beta
  - input-directory: google/cloud/alloydb/connectors/v1
    service-config: connectors_v1.yaml
    import-path: cloud.google.com/go/alloydb/connectors/apiv1
    release-level-override: preview
  - input-directory: google/cloud/alloydb/connectors/v1alpha
    service-config: connectors_v1alpha.yaml
    import-path: cloud.google.com/go/alloydb/connectors/apiv1alpha
  - input-directory: google/cloud/alloydb/connectors/v1beta
    service-config: connectors_v1beta.yaml
    import-path: cloud.google.com/go/alloydb/connectors/apiv1beta
  - input-directory: google/cloud/apigateway/v1
    service-config: apigateway_v1.yaml
    import-path: cloud.google.com/go/apigateway/apiv1
  - input-directory: google/cloud/apigeeconnect/v1
    service-config: apigeeconnect_v1.yaml
    import-path: cloud.google.com/go/apigeeconnect/apiv1
  - input-directory: google/cloud/apigeeregistry/v1
    service-config: apigeeregistry_v1.yaml
    import-path: cloud.google.com/go/apigeeregistry/apiv1
  - input-directory: google/cloud/apphub/v1
    service-config: apphub_v1.yaml
    import-path: cloud.google.com/go/apphub/apiv1
  - input-directory: google/cloud/asset/v1
    service-config: cloudasset_v1.yaml
    import-path: cloud.google.com/go/asset/apiv1
  - input-directory: google/cloud/asset/v1p2beta1
    service-config: cloudasset_v1p2beta1.yaml
    import-path: cloud.google.com/go/asset/apiv1p2beta1
  - input-directory: google/cloud/asset/v1p5beta1
    service-config: cloudasset_v1p5beta1.yaml
    import-path: cloud.google.com/go/asset/apiv1p5beta1
  - input-directory: google/cloud/assuredworkloads/v1
    service-config: assuredworkloads_v1.yaml
    import-path: cloud.google.com/go/assuredworkloads/apiv1
  - input-directory: google/cloud/assuredworkloads/v1beta1
    service-config: assuredworkloads_v1beta1.yaml
    import-path: cloud.google.com/go/assuredworkloads/apiv1beta1
  - input-directory: google/cloud/automl/v1
    service-config: automl_v1.yaml
    import-path: cloud.google.com/go/automl/apiv1
  - input-directory: google/cloud/automl/v1beta1
    service-config: automl_v1beta1.yaml
    import-path: cloud.google.com/go/automl/apiv1beta1
  - input-directory: google/cloud/backupdr/v1
    service-config: backupdr_v1.yaml
    import-path: cloud.google.com/go/backupdr/apiv1
  - input-directory: google/cloud/baremetalsolution/v2
    service-config: baremetalsolution_v2.yaml
    import-path: cloud.google.com/go/baremetalsolution/apiv2
  - input-directory: google/cloud/batch/v1
    service-config: batch_v1.yaml
    import-path: cloud.google.com/go/batch/apiv1
  - input-directory: google/cloud/beyondcorp/appconnections/v1
    service-config: beyondcorp_v1.yaml
    import-path: cloud.google.com/go/beyondcorp/appconnections/apiv1
  - input-directory: google/cloud/beyondcorp/appconnectors/v1
    service-config: beyondcorp_v1.yaml
    import-path: cloud.google.com/go/beyondcorp/appconnectors/apiv1
  - input-directory: google/cloud/beyondcorp/appgateways/v1
    service-config: beyondcorp_v1.yaml
    import-path: cloud.google.com/go/beyondcorp/appgateways/apiv1
  - input-directory: google/cloud/beyondcorp/clientconnectorservices/v1
    service-config: beyondcorp_v1.yaml
    import-path: cloud.google.com/go/beyondcorp/clientconnectorservices/apiv1
  - input-directory: google/cloud/beyondcorp/clientgateways/v1
    service-config: beyondcorp_v1.yaml
    import-path: cloud.google.com/go/beyondcorp/clientgateways/apiv1
  - input-directory: google/cloud/bigquery/analyticshub/v1
    service-config: analyticshub_v1.yaml
    import-path: cloud.google.com/go/bigquery/analyticshub/apiv1
  - input-directory: google/cloud/bigquery/biglake/v1
    service-config: biglake_v1.yaml
    import-path: cloud.google.com/go/bigquery/biglake/apiv1
  - input-directory: google/cloud/bigquery/biglake/v1alpha1
    service-config: biglake_v1alpha1.yaml
    import-path: cloud.google.com/go/bigquery/biglake/apiv1alpha1
  - input-directory: google/cloud/bigquery/connection/v1
    service-config: bigqueryconnection_v1.yaml
    import-path: cloud.google.com/go/bigquery/connection/apiv1
  - input-directory: google/cloud/bigquery/connection/v1beta1
    service-config: bigqueryconnection_v1beta1.yaml
    import-path: cloud.google.com/go/bigquery/connection/apiv1beta1
  - input-directory: google/cloud/bigquery/dataexchange/v1beta1
    service-config: analyticshub_v1beta1.yaml
    import-path: cloud.google.com/go/bigquery/dataexchange/apiv1beta1
  - input-directory: google/cloud/bigquery/datapolicies/v1
    service-config: bigquerydatapolicy_v1.yaml
    import-path: cloud.google.com/go/bigquery/datapolicies/apiv1
  - input-directory: google/cloud/bigquery/datapolicies/v1beta1
    service-config: bigquerydatapolicy_v1beta1.yaml
    import-path: cloud.google.com/go/bigquery/datapolicies/apiv1beta1
  - input-directory: google/cloud/bigquery/datatransfer/v1
    service-config: bigquerydatatransfer_v1.yaml
    import-path: cloud.google.com/go/bigquery/datatransfer/apiv1
  - input-directory: google/cloud/bigquery/migration/v2
    service-config: bigquerymigration_v2.yaml
    import-path: cloud.google.com/go/bigquery/migration/apiv2
  - input-directory: google/cloud/bigquery/migration/v2alpha
    service-config: bigquerymigration_v2alpha.yaml
    import-path: cloud.google.com/go/bigquery/migration/apiv2alpha
  - input-directory: google/cloud/bigquery/reservation/v1
    service-config: bigqueryreservation_v1.yaml
    import-path: cloud.google.com/go/bigquery/reservation/apiv1
  - input-directory: google/cloud/bigquery/storage/v1
    service-config: bigquerystorage_v1.yaml
    import-path: cloud.google.com/go/bigquery/storage/apiv1
  - input-directory: google/cloud/bigquery/storage/v1beta1
    service-config: bigquerystorage_v1beta1.yaml
<<<<<<< HEAD
    import-path: cloud.google.com/go/bigquery/storage/apiv1beta1  
=======
    import-path: cloud.google.com/go/bigquery/storage/apiv1beta1
  - input-directory: google/cloud/bigquery/storage/v1beta2
    service-config: bigquerystorage_v1beta2.yaml
    import-path: cloud.google.com/go/bigquery/storage/apiv1beta2
  - input-directory: google/bigtable/admin/v2
    service-config: bigtableadmin_v2.yaml
    import-path: cloud.google.com/go/bigtable/admin/apiv2
    release-level-override: stable
  - input-directory: google/bigtable/v2
    service-config: bigtable_v2.yaml
    import-path: cloud.google.com/go/bigtable/apiv2
    release-level-override: stable
>>>>>>> 443e0ee3
  - input-directory: google/cloud/billing/budgets/v1
    service-config: billingbudgets.yaml
    import-path: cloud.google.com/go/billing/budgets/apiv1
  - input-directory: google/cloud/billing/budgets/v1beta1
    service-config: billingbudgets.yaml
    import-path: cloud.google.com/go/billing/budgets/apiv1beta1
  - input-directory: google/cloud/billing/v1
    service-config: cloudbilling_v1.yaml
    import-path: cloud.google.com/go/billing/apiv1
  - input-directory: google/cloud/binaryauthorization/v1
    service-config: binaryauthorization_v1.yaml
    import-path: cloud.google.com/go/binaryauthorization/apiv1
  - input-directory: google/cloud/binaryauthorization/v1beta1
    service-config: binaryauthorization_v1beta1.yaml
    import-path: cloud.google.com/go/binaryauthorization/apiv1beta1
  - input-directory: google/cloud/certificatemanager/v1
    service-config: certificatemanager_v1.yaml
    import-path: cloud.google.com/go/certificatemanager/apiv1
  - input-directory: google/cloud/channel/v1
    service-config: cloudchannel_v1.yaml
    import-path: cloud.google.com/go/channel/apiv1
  - input-directory: google/chat/v1
    service-config: chat_v1.yaml
    import-path: cloud.google.com/go/chat/apiv1
  - input-directory: google/cloud/cloudcontrolspartner/v1
    service-config: cloudcontrolspartner_v1.yaml
    import-path: cloud.google.com/go/cloudcontrolspartner/apiv1
  - input-directory: google/cloud/cloudcontrolspartner/v1beta
    service-config: cloudcontrolspartner_v1beta.yaml
    import-path: cloud.google.com/go/cloudcontrolspartner/apiv1beta
  - input-directory: google/cloud/clouddms/v1
    service-config: datamigration_v1.yaml
    import-path: cloud.google.com/go/clouddms/apiv1
  - input-directory: google/devtools/cloudprofiler/v2
    service-config: cloudprofiler_v2.yaml
    import-path: cloud.google.com/go/cloudprofiler/apiv2
  - input-directory: google/api/cloudquotas/v1
    service-config: cloudquotas_v1.yaml
    import-path: cloud.google.com/go/cloudquotas/apiv1
  - input-directory: google/cloud/commerce/consumer/procurement/v1
    service-config: cloudcommerceconsumerprocurement_v1.yaml
    import-path: cloud.google.com/go/commerce/consumer/procurement/apiv1
  - input-directory: google/cloud/compute/v1
    service-config: compute_v1.yaml
    import-path: cloud.google.com/go/compute/apiv1
  - input-directory: google/cloud/config/v1
    service-config: config_v1.yaml
    import-path: cloud.google.com/go/config/apiv1
  - input-directory: google/cloud/contactcenterinsights/v1
    service-config: contactcenterinsights_v1.yaml
    import-path: cloud.google.com/go/contactcenterinsights/apiv1
  - input-directory: google/cloud/datacatalog/lineage/v1
    service-config: datalineage_v1.yaml
    import-path: cloud.google.com/go/datacatalog/lineage/apiv1
  - input-directory: google/cloud/datacatalog/v1
    service-config: datacatalog_v1.yaml
    import-path: cloud.google.com/go/datacatalog/apiv1
  - input-directory: google/cloud/datacatalog/v1beta1
    service-config: datacatalog_v1beta1.yaml
    import-path: cloud.google.com/go/datacatalog/apiv1beta1
  - input-directory: google/cloud/dataform/v1alpha2
    service-config: dataform_v1alpha2.yaml
    import-path: cloud.google.com/go/dataform/apiv1alpha2
  - input-directory: google/cloud/dataform/v1beta1
    service-config: dataform_v1beta1.yaml
    import-path: cloud.google.com/go/dataform/apiv1beta1
  - input-directory: google/cloud/datafusion/v1
    service-config: datafusion_v1.yaml
    import-path: cloud.google.com/go/datafusion/apiv1
  - input-directory: google/cloud/datalabeling/v1beta1
    service-config: datalabeling_v1beta1.yaml
    import-path: cloud.google.com/go/datalabeling/apiv1beta1
  - input-directory: google/cloud/dataplex/v1
    service-config: dataplex_v1.yaml
    import-path: cloud.google.com/go/dataplex/apiv1
  - input-directory: google/cloud/dataproc/v1
    service-config: dataproc_v1.yaml
    import-path: cloud.google.com/go/dataproc/v2/apiv1
    rel-path: /dataproc/apiv1
  - input-directory: google/cloud/dataqna/v1alpha
    service-config: dataqna_v1alpha.yaml
    import-path: cloud.google.com/go/dataqna/apiv1alpha
  - input-directory: google/cloud/datastream/v1
    service-config: datastream_v1.yaml
    import-path: cloud.google.com/go/datastream/apiv1
  - input-directory: google/cloud/datastream/v1alpha1
    service-config: datastream_v1alpha1.yaml
    import-path: cloud.google.com/go/datastream/apiv1alpha1
  - input-directory: google/cloud/deploy/v1
    service-config: clouddeploy_v1.yaml
    import-path: cloud.google.com/go/deploy/apiv1
  - input-directory: google/cloud/developerconnect/v1
    service-config: developerconnect_v1.yaml
    import-path: cloud.google.com/go/developerconnect/apiv1
  - input-directory: google/cloud/dialogflow/cx/v3
    service-config: dialogflow_v3.yaml
    import-path: cloud.google.com/go/dialogflow/cx/apiv3
  - input-directory: google/cloud/dialogflow/cx/v3beta1
    service-config: dialogflow_v3beta1.yaml
    import-path: cloud.google.com/go/dialogflow/cx/apiv3beta1
  - input-directory: google/cloud/dialogflow/v2
    service-config: dialogflow_v2.yaml
    import-path: cloud.google.com/go/dialogflow/apiv2
  - input-directory: google/cloud/dialogflow/v2beta1
    service-config: dialogflow_v2beta1.yaml
    import-path: cloud.google.com/go/dialogflow/apiv2beta1
  - input-directory: google/cloud/discoveryengine/v1
    service-config: discoveryengine_v1.yaml
    import-path: cloud.google.com/go/discoveryengine/apiv1
  - input-directory: google/cloud/discoveryengine/v1beta
    service-config: discoveryengine_v1beta.yaml
    import-path: cloud.google.com/go/discoveryengine/apiv1beta
  - input-directory: google/cloud/discoveryengine/v1alpha
    service-config: discoveryengine_v1alpha.yaml
    import-path: cloud.google.com/go/discoveryengine/apiv1alpha
  - input-directory: google/cloud/documentai/v1
    service-config: documentai_v1.yaml
    import-path: cloud.google.com/go/documentai/apiv1
  - input-directory: google/cloud/documentai/v1beta3
    service-config: documentai_v1beta3.yaml
    import-path: cloud.google.com/go/documentai/apiv1beta3
  - input-directory: google/cloud/domains/v1beta1
    service-config: domains_v1beta1.yaml
    import-path: cloud.google.com/go/domains/apiv1beta1
  - input-directory: google/cloud/edgecontainer/v1
    service-config: edgecontainer_v1.yaml
    import-path: cloud.google.com/go/edgecontainer/apiv1
  - input-directory: google/cloud/edgenetwork/v1
    service-config: edgenetwork_v1.yaml
    import-path: cloud.google.com/go/edgenetwork/apiv1
  - input-directory: google/cloud/essentialcontacts/v1
    service-config: essentialcontacts_v1.yaml
    import-path: cloud.google.com/go/essentialcontacts/apiv1
  - input-directory: google/cloud/eventarc/v1
    service-config: eventarc_v1.yaml
    import-path: cloud.google.com/go/eventarc/apiv1
  - input-directory: google/cloud/eventarc/publishing/v1
    service-config: eventarcpublishing_v1.yaml
    import-path: cloud.google.com/go/eventarc/publishing/apiv1
  - input-directory: google/cloud/filestore/v1
    service-config: file_v1.yaml
    import-path: cloud.google.com/go/filestore/apiv1
  - input-directory: google/cloud/functions/v1
    service-config: cloudfunctions_v1.yaml
    import-path: cloud.google.com/go/functions/apiv1
  - input-directory: google/cloud/functions/v2
    service-config: cloudfunctions_v2.yaml
    import-path: cloud.google.com/go/functions/apiv2
  - input-directory: google/cloud/functions/v2beta
    service-config: cloudfunctions_v2beta.yaml
    import-path: cloud.google.com/go/functions/apiv2beta
  - input-directory: google/cloud/gkebackup/v1
    service-config: gkebackup_v1.yaml
    import-path: cloud.google.com/go/gkebackup/apiv1
  - input-directory: google/cloud/gkeconnect/gateway/v1beta1
    service-config: connectgateway_v1beta1.yaml
    import-path: cloud.google.com/go/gkeconnect/gateway/apiv1beta1
  - input-directory: google/cloud/gkehub/v1beta1
    service-config: gkehub_v1beta1.yaml
    import-path: cloud.google.com/go/gkehub/apiv1beta1
  - input-directory: google/cloud/gkemulticloud/v1
    service-config: gkemulticloud_v1.yaml
    import-path: cloud.google.com/go/gkemulticloud/apiv1
  - input-directory: google/cloud/gsuiteaddons/v1
    service-config: gsuiteaddons_v1.yaml
    import-path: cloud.google.com/go/gsuiteaddons/apiv1
  - input-directory: google/cloud/iap/v1
    service-config: iap_v1.yaml
    import-path: cloud.google.com/go/iap/apiv1
  - input-directory: google/cloud/identitytoolkit/v2
    service-config: identitytoolkit_v2.yaml
    import-path: cloud.google.com/go/identitytoolkit/apiv2
  - input-directory: google/cloud/ids/v1
    service-config: ids_v1.yaml
    import-path: cloud.google.com/go/ids/apiv1
  - input-directory: google/cloud/iot/v1
    service-config: cloudiot_v1.yaml
    import-path: cloud.google.com/go/iot/apiv1
  - input-directory: google/cloud/kms/v1
    service-config: cloudkms_v1.yaml
    import-path: cloud.google.com/go/kms/apiv1
  - input-directory: google/cloud/kms/inventory/v1
    service-config: kmsinventory_v1.yaml
    import-path: cloud.google.com/go/kms/inventory/apiv1
  - input-directory: google/cloud/language/v1
    service-config: language_v1.yaml
    import-path: cloud.google.com/go/language/apiv1
  - input-directory: google/cloud/language/v1beta2
    service-config: language_v1beta2.yaml
    import-path: cloud.google.com/go/language/apiv1beta2
  - input-directory: google/cloud/language/v2
    service-config: language_v2.yaml
    import-path: cloud.google.com/go/language/apiv2
  - input-directory: google/cloud/lifesciences/v2beta
    service-config: lifesciences_v2beta.yaml
    import-path: cloud.google.com/go/lifesciences/apiv2beta
  - input-directory: google/cloud/managedidentities/v1
    service-config: managedidentities_v1.yaml
    import-path: cloud.google.com/go/managedidentities/apiv1
  - input-directory: google/cloud/managedkafka/v1
    service-config: managedkafka_v1.yaml
    import-path: cloud.google.com/go/managedkafka/apiv1
  - input-directory: google/cloud/mediatranslation/v1beta1
    service-config: mediatranslation_v1beta1.yaml
    import-path: cloud.google.com/go/mediatranslation/apiv1beta1
  - input-directory: google/cloud/memcache/v1
    service-config: memcache_v1.yaml
    import-path: cloud.google.com/go/memcache/apiv1
  - input-directory: google/cloud/memcache/v1beta2
    service-config: memcache_v1beta2.yaml
    import-path: cloud.google.com/go/memcache/apiv1beta2
  - input-directory: google/cloud/metastore/v1
    service-config: metastore_v1.yaml
    import-path: cloud.google.com/go/metastore/apiv1
  - input-directory: google/cloud/metastore/v1alpha
    service-config: metastore_v1alpha.yaml
    import-path: cloud.google.com/go/metastore/apiv1alpha
  - input-directory: google/cloud/metastore/v1beta
    service-config: metastore_v1beta.yaml
    import-path: cloud.google.com/go/metastore/apiv1beta
  - input-directory: google/cloud/migrationcenter/v1
    service-config: migrationcenter_v1.yaml
    import-path: cloud.google.com/go/migrationcenter/apiv1
  - input-directory: google/cloud/netapp/v1
    service-config: netapp_v1.yaml
    import-path: cloud.google.com/go/netapp/apiv1
  - input-directory: google/cloud/networkconnectivity/v1
    service-config: networkconnectivity_v1.yaml
    import-path: cloud.google.com/go/networkconnectivity/apiv1
  - input-directory: google/cloud/networkconnectivity/v1alpha1
    service-config: networkconnectivity_v1alpha1.yaml
    import-path: cloud.google.com/go/networkconnectivity/apiv1alpha1
  - input-directory: google/cloud/networkmanagement/v1
    service-config: networkmanagement_v1.yaml
    import-path: cloud.google.com/go/networkmanagement/apiv1
  - input-directory: google/cloud/networksecurity/v1beta1
    service-config: networksecurity_v1beta1.yaml
    import-path: cloud.google.com/go/networksecurity/apiv1beta1
  - input-directory: google/cloud/networkservices/v1
    service-config: networkservices_v1.yaml
    import-path: cloud.google.com/go/networkservices/apiv1
  - input-directory: google/cloud/notebooks/v1
    service-config: notebooks_v1.yaml
    import-path: cloud.google.com/go/notebooks/apiv1
  - input-directory: google/cloud/notebooks/v1beta1
    service-config: notebooks_v1beta1.yaml
    import-path: cloud.google.com/go/notebooks/apiv1beta1
  - input-directory: google/cloud/notebooks/v2
    service-config: notebooks_v2.yaml
    import-path: cloud.google.com/go/notebooks/apiv2
  - input-directory: google/cloud/optimization/v1
    service-config: cloudoptimization_v1.yaml
    import-path: cloud.google.com/go/optimization/apiv1
  - input-directory: google/cloud/orchestration/airflow/service/v1
    service-config: composer_v1.yaml
    import-path: cloud.google.com/go/orchestration/airflow/service/apiv1
  - input-directory: google/cloud/orgpolicy/v1
    service-config:
    import-path: cloud.google.com/go/orgpolicy/apiv1
  - input-directory: google/cloud/orgpolicy/v2
    service-config: orgpolicy_v2.yaml
    import-path: cloud.google.com/go/orgpolicy/apiv2
  - input-directory: google/cloud/osconfig/agentendpoint/v1
    service-config: osconfig_v1.yaml
    import-path: cloud.google.com/go/osconfig/agentendpoint/apiv1
  - input-directory: google/cloud/osconfig/agentendpoint/v1beta
    service-config: osconfig_v1beta.yaml
    import-path: cloud.google.com/go/osconfig/agentendpoint/apiv1beta
  - input-directory: google/cloud/osconfig/v1
    service-config: osconfig_v1.yaml
    import-path: cloud.google.com/go/osconfig/apiv1
  - input-directory: google/cloud/osconfig/v1alpha
    service-config: osconfig_v1alpha.yaml
    import-path: cloud.google.com/go/osconfig/apiv1alpha
  - input-directory: google/cloud/osconfig/v1beta
    service-config: osconfig_v1beta.yaml
    import-path: cloud.google.com/go/osconfig/apiv1beta
  - input-directory: google/cloud/oslogin/v1
    service-config: oslogin_v1.yaml
    import-path: cloud.google.com/go/oslogin/apiv1
  - input-directory: google/cloud/oslogin/v1beta
    service-config: oslogin_v1beta.yaml
    import-path: cloud.google.com/go/oslogin/apiv1beta
  - input-directory: google/cloud/oslogin/common
    service-config:
    import-path: cloud.google.com/go/oslogin/common
  - input-directory: google/cloud/parallelstore/v1beta
    service-config: parallelstore_v1beta.yaml
    import-path: cloud.google.com/go/parallelstore/apiv1beta
  - input-directory: google/cloud/phishingprotection/v1beta1
    service-config: phishingprotection_v1beta1.yaml
    import-path: cloud.google.com/go/phishingprotection/apiv1beta1
  - input-directory: google/cloud/policysimulator/v1
    service-config: policysimulator_v1.yaml
    import-path: cloud.google.com/go/policysimulator/apiv1
  - input-directory: google/cloud/policytroubleshooter/iam/v3
    service-config: policytroubleshooter_v3.yaml
    import-path: cloud.google.com/go/policytroubleshooter/iam/apiv3
  - input-directory: google/cloud/policytroubleshooter/v1
    service-config: policytroubleshooter_v1.yaml
    import-path: cloud.google.com/go/policytroubleshooter/apiv1
  - input-directory: google/cloud/privatecatalog/v1beta1
    service-config: cloudprivatecatalog_v1beta1.yaml
    import-path: cloud.google.com/go/privatecatalog/apiv1beta1
  - input-directory: google/cloud/privilegedaccessmanager/v1
    service-config: privilegedaccessmanager_v1.yaml
    import-path: cloud.google.com/go/privilegedaccessmanager/apiv1
  - input-directory: google/cloud/pubsublite/v1
    service-config: pubsublite_v1.yaml
    import-path: cloud.google.com/go/pubsublite/apiv1
  - input-directory: google/cloud/rapidmigrationassessment/v1
    service-config: rapidmigrationassessment_v1.yaml
    import-path: cloud.google.com/go/rapidmigrationassessment/apiv1
  - input-directory: google/cloud/recaptchaenterprise/v1
    service-config: recaptchaenterprise_v1.yaml
    import-path: cloud.google.com/go/recaptchaenterprise/v2/apiv1
    rel-path: /recaptchaenterprise/apiv1
  - input-directory: google/cloud/recaptchaenterprise/v1beta1
    service-config: recaptchaenterprise_v1beta1.yaml
    import-path: cloud.google.com/go/recaptchaenterprise/v2/apiv1beta1
    rel-path: /recaptchaenterprise/apiv1beta1
  - input-directory: google/cloud/recommendationengine/v1beta1
    service-config: recommendationengine_v1beta1.yaml
    import-path: cloud.google.com/go/recommendationengine/apiv1beta1
  - input-directory: google/cloud/recommender/v1
    service-config: recommender_v1.yaml
    import-path: cloud.google.com/go/recommender/apiv1
  - input-directory: google/cloud/recommender/v1beta1
    service-config: recommender_v1beta1.yaml
    import-path: cloud.google.com/go/recommender/apiv1beta1
  - input-directory: google/cloud/redis/v1
    service-config: redis_v1.yaml
    import-path: cloud.google.com/go/redis/apiv1
  - input-directory: google/cloud/redis/v1beta1
    service-config: redis_v1beta1.yaml
    import-path: cloud.google.com/go/redis/apiv1beta1
  - input-directory: google/cloud/redis/cluster/v1
    service-config: redis_v1.yaml
    import-path: cloud.google.com/go/redis/cluster/apiv1
  - input-directory: google/cloud/resourcemanager/v2
    service-config: cloudresourcemanager_v2.yaml
    import-path: cloud.google.com/go/resourcemanager/apiv2
  - input-directory: google/cloud/resourcemanager/v3
    service-config: cloudresourcemanager_v3.yaml
    import-path: cloud.google.com/go/resourcemanager/apiv3
  - input-directory: google/cloud/resourcesettings/v1
    service-config: resourcesettings_v1.yaml
    import-path: cloud.google.com/go/resourcesettings/apiv1
  - input-directory: google/cloud/retail/v2
    service-config: retail_v2.yaml
    import-path: cloud.google.com/go/retail/apiv2
  - input-directory: google/cloud/retail/v2alpha
    service-config: retail_v2alpha.yaml
    import-path: cloud.google.com/go/retail/apiv2alpha
  - input-directory: google/cloud/retail/v2beta
    service-config: retail_v2beta.yaml
    import-path: cloud.google.com/go/retail/apiv2beta
  - input-directory: google/cloud/run/v2
    service-config: run_v2.yaml
    import-path: cloud.google.com/go/run/apiv2
  - input-directory: google/cloud/scheduler/v1
    service-config: cloudscheduler_v1.yaml
    import-path: cloud.google.com/go/scheduler/apiv1
  - input-directory: google/cloud/scheduler/v1beta1
    service-config: cloudscheduler_v1beta1.yaml
    import-path: cloud.google.com/go/scheduler/apiv1beta1
  - input-directory: google/cloud/secretmanager/v1
    service-config: secretmanager_v1.yaml
    import-path: cloud.google.com/go/secretmanager/apiv1
  - input-directory: google/cloud/secretmanager/v1beta2
    service-config: secretmanager_v1beta2.yaml
    import-path: cloud.google.com/go/secretmanager/apiv1beta2
  - input-directory: google/cloud/securesourcemanager/v1
    service-config: securesourcemanager_v1.yaml
    import-path: cloud.google.com/go/securesourcemanager/apiv1
  - input-directory: google/cloud/security/privateca/v1
    service-config: privateca_v1.yaml
    import-path: cloud.google.com/go/security/privateca/apiv1
  - input-directory: google/cloud/security/publicca/v1beta1
    service-config: publicca_v1beta1.yaml
    import-path: cloud.google.com/go/security/publicca/apiv1beta1
  - input-directory: google/cloud/security/publicca/v1
    service-config: publicca_v1.yaml
    import-path: cloud.google.com/go/security/publicca/apiv1
  - input-directory: google/cloud/securitycenter/settings/v1beta1
    service-config: securitycenter_settings.yaml
    import-path: cloud.google.com/go/securitycenter/settings/apiv1beta1
  - input-directory: google/cloud/securitycenter/v1
    service-config: securitycenter_v1.yaml
    import-path: cloud.google.com/go/securitycenter/apiv1
  - input-directory: google/cloud/securitycenter/v1beta1
    service-config: securitycenter_v1beta1.yaml
    import-path: cloud.google.com/go/securitycenter/apiv1beta1
  - input-directory: google/cloud/securitycenter/v1p1beta1
    service-config: securitycenter_v1p1beta1.yaml
    import-path: cloud.google.com/go/securitycenter/apiv1p1beta1
  - input-directory: google/cloud/securitycenter/v2
    service-config: securitycenter_v2.yaml
    import-path: cloud.google.com/go/securitycenter/apiv2
  - input-directory: google/cloud/securitycentermanagement/v1
    service-config: securitycentermanagement_v1.yaml
    import-path: cloud.google.com/go/securitycentermanagement/apiv1
  - input-directory: google/cloud/securityposture/v1
    service-config: securityposture_v1.yaml
    import-path: cloud.google.com/go/securityposture/apiv1
  - input-directory: google/api/servicecontrol/v1
    service-config: servicecontrol.yaml
    import-path: cloud.google.com/go/servicecontrol/apiv1
  - input-directory: google/cloud/servicedirectory/v1
    service-config: servicedirectory_v1.yaml
    import-path: cloud.google.com/go/servicedirectory/apiv1
  - input-directory: google/cloud/servicedirectory/v1beta1
    service-config: servicedirectory_v1beta1.yaml
    import-path: cloud.google.com/go/servicedirectory/apiv1beta1
  - input-directory: google/cloud/servicehealth/v1
    service-config: servicehealth_v1.yaml
    import-path: cloud.google.com/go/servicehealth/apiv1
  - input-directory: google/api/servicemanagement/v1
    service-config: servicemanagement_v1.yaml
    import-path: cloud.google.com/go/servicemanagement/apiv1
  - input-directory: google/api/serviceusage/v1
    service-config: serviceusage_v1.yaml
    import-path: cloud.google.com/go/serviceusage/apiv1
  - input-directory: google/cloud/shell/v1
    service-config: cloudshell_v1.yaml
    import-path: cloud.google.com/go/shell/apiv1
  - input-directory: google/shopping/css/v1
    service-config: css_v1.yaml
    import-path: cloud.google.com/go/shopping/css/apiv1
  - input-directory: google/shopping/merchant/accounts/v1beta
    service-config: merchantapi_v1beta.yaml
    import-path: cloud.google.com/go/shopping/merchant/accounts/apiv1beta
  - input-directory: google/shopping/merchant/conversions/v1beta
    service-config: merchantapi_v1beta.yaml
    import-path: cloud.google.com/go/shopping/merchant/conversions/apiv1beta
  - input-directory: google/shopping/merchant/datasources/v1beta
    service-config: merchantapi_v1beta.yaml
    import-path: cloud.google.com/go/shopping/merchant/datasources/apiv1beta
  - input-directory: google/shopping/merchant/notifications/v1beta
    service-config: merchantapi_v1beta.yaml
    import-path: cloud.google.com/go/shopping/merchant/notifications/apiv1beta
  - input-directory: google/shopping/merchant/products/v1beta
    service-config: merchantapi_v1beta.yaml
    import-path: cloud.google.com/go/shopping/merchant/products/apiv1beta
  - input-directory: google/shopping/merchant/promotions/v1beta
    service-config: merchantapi_v1beta.yaml
    import-path: cloud.google.com/go/shopping/merchant/promotions/apiv1beta
  - input-directory: google/shopping/merchant/quota/v1beta
    service-config: merchantapi_v1beta.yaml
    import-path: cloud.google.com/go/shopping/merchant/quota/apiv1beta
  - input-directory: google/shopping/merchant/inventories/v1beta
    service-config: merchantapi_v1beta.yaml
    import-path: cloud.google.com/go/shopping/merchant/inventories/apiv1beta
  - input-directory: google/shopping/merchant/lfp/v1beta
    service-config: merchantapi_v1beta.yaml
    import-path: cloud.google.com/go/shopping/merchant/lfp/apiv1beta
  - input-directory: google/shopping/merchant/reports/v1beta
    service-config: merchantapi_v1beta.yaml
    import-path: cloud.google.com/go/shopping/merchant/reports/apiv1beta
  - input-directory: google/shopping/type
    service-config:
    import-path: cloud.google.com/go/shopping/type
  - input-directory: google/cloud/speech/v1
    service-config: speech_v1.yaml
    import-path: cloud.google.com/go/speech/apiv1
  - input-directory: google/cloud/speech/v1p1beta1
    service-config: speech_v1p1beta1.yaml
    import-path: cloud.google.com/go/speech/apiv1p1beta1
  - input-directory: google/cloud/speech/v2
    service-config: speech_v2.yaml
    import-path: cloud.google.com/go/speech/apiv2
  - input-directory: google/cloud/storageinsights/v1
    service-config: storageinsights_v1.yaml
    import-path: cloud.google.com/go/storageinsights/apiv1
  - input-directory: google/cloud/support/v2
    service-config: cloudsupport_v2.yaml
    import-path: cloud.google.com/go/support/apiv2
  - input-directory: google/cloud/talent/v4
    service-config: jobs_v4.yaml
    import-path: cloud.google.com/go/talent/apiv4
  - input-directory: google/cloud/talent/v4beta1
    service-config: jobs_v4beta1.yaml
    import-path: cloud.google.com/go/talent/apiv4beta1
  - input-directory: google/cloud/tasks/v2
    service-config: cloudtasks_v2.yaml
    import-path: cloud.google.com/go/cloudtasks/apiv2
  - input-directory: google/cloud/tasks/v2beta2
    service-config: cloudtasks_v2beta2.yaml
    import-path: cloud.google.com/go/cloudtasks/apiv2beta2
  - input-directory: google/cloud/tasks/v2beta3
    service-config: cloudtasks_v2beta3.yaml
    import-path: cloud.google.com/go/cloudtasks/apiv2beta3
  - input-directory: google/cloud/telcoautomation/v1
    service-config: telcoautomation_v1.yaml
    import-path: cloud.google.com/go/telcoautomation/apiv1
  - input-directory: google/cloud/texttospeech/v1
    service-config: texttospeech_v1.yaml
    import-path: cloud.google.com/go/texttospeech/apiv1
  - input-directory: google/cloud/tpu/v1
    service-config: tpu_v1.yaml
    import-path: cloud.google.com/go/tpu/apiv1
  - input-directory: google/cloud/translate/v3
    service-config: translate_v3.yaml
    import-path: cloud.google.com/go/translate/apiv3
  - input-directory: google/devtools/clouddebugger/v2
    service-config: clouddebugger_v2.yaml
    import-path: cloud.google.com/go/debugger/apiv2
  - input-directory: google/devtools/clouderrorreporting/v1beta1
    service-config: clouderrorreporting_v1beta1.yaml
    import-path: cloud.google.com/go/errorreporting/apiv1beta1
  - input-directory: google/devtools/cloudtrace/v1
    service-config: cloudtrace_v1.yaml
    import-path: cloud.google.com/go/trace/apiv1
  - input-directory: google/devtools/cloudtrace/v2
    service-config: cloudtrace_v2.yaml
    import-path: cloud.google.com/go/trace/apiv2
  - input-directory: google/cloud/video/livestream/v1
    service-config: livestream_v1.yaml
    import-path: cloud.google.com/go/video/livestream/apiv1
  - input-directory: google/cloud/video/transcoder/v1
    service-config: transcoder_v1.yaml
    import-path: cloud.google.com/go/video/transcoder/apiv1
  - input-directory: google/cloud/videointelligence/v1
    service-config: videointelligence_v1.yaml
    import-path: cloud.google.com/go/videointelligence/apiv1
  - input-directory: google/cloud/videointelligence/v1beta2
    service-config: videointelligence_v1beta2.yaml
    import-path: cloud.google.com/go/videointelligence/apiv1beta2
  - input-directory: google/cloud/videointelligence/v1p3beta1
    service-config: videointelligence_v1p3beta1.yaml
    import-path: cloud.google.com/go/videointelligence/apiv1p3beta1
  - input-directory: google/cloud/vision/v1
    service-config: vision_v1.yaml
    import-path: cloud.google.com/go/vision/v2/apiv1
    rel-path: /vision/apiv1
  - input-directory: google/cloud/vision/v1p1beta1
    service-config: vision_v1p1beta1.yaml
    import-path: cloud.google.com/go/vision/v2/apiv1p1beta1
    rel-path: /vision/apiv1p1beta1
  - input-directory: google/cloud/visionai/v1
    service-config: visionai_v1.yaml
    import-path: cloud.google.com/go/visionai/apiv1
  - input-directory: google/cloud/vmmigration/v1
    service-config: vmmigration_v1.yaml
    import-path: cloud.google.com/go/vmmigration/apiv1
  - input-directory: google/cloud/vmwareengine/v1
    service-config: vmwareengine_v1.yaml
    import-path: cloud.google.com/go/vmwareengine/apiv1
  - input-directory: google/cloud/vpcaccess/v1
    service-config: vpcaccess_v1.yaml
    import-path: cloud.google.com/go/vpcaccess/apiv1
  - input-directory: google/cloud/webrisk/v1
    service-config: webrisk_v1.yaml
    import-path: cloud.google.com/go/webrisk/apiv1
  - input-directory: google/cloud/webrisk/v1beta1
    service-config: webrisk_v1beta1.yaml
    import-path: cloud.google.com/go/webrisk/apiv1beta1
  - input-directory: google/cloud/websecurityscanner/v1
    service-config: websecurityscanner_v1.yaml
    import-path: cloud.google.com/go/websecurityscanner/apiv1
  - input-directory: google/cloud/workflows/executions/v1
    service-config: workflowexecutions_v1.yaml
    import-path: cloud.google.com/go/workflows/executions/apiv1
  - input-directory: google/cloud/workflows/executions/v1beta
    service-config: workflowexecutions_v1beta.yaml
    import-path: cloud.google.com/go/workflows/executions/apiv1beta
  - input-directory: google/cloud/workflows/v1
    service-config: workflows_v1.yaml
    import-path: cloud.google.com/go/workflows/apiv1
  - input-directory: google/cloud/workflows/v1beta
    service-config: workflows_v1beta.yaml
    import-path: cloud.google.com/go/workflows/apiv1beta
  - input-directory: google/cloud/workstations/v1beta
    service-config: workstations_v1beta.yaml
    import-path: cloud.google.com/go/workstations/apiv1beta
  - input-directory: google/cloud/workstations/v1
    service-config: workstations_v1.yaml
    import-path: cloud.google.com/go/workstations/apiv1
  - input-directory: google/container/v1
    service-config: container_v1.yaml
    import-path: cloud.google.com/go/container/apiv1
  - input-directory: google/dataflow/v1beta3
    service-config: dataflow_v1beta3.yaml
    import-path: cloud.google.com/go/dataflow/apiv1beta3
  - input-directory: google/datastore/admin/v1
    service-config: datastore_v1.yaml
    import-path: cloud.google.com/go/datastore/admin/apiv1
  - input-directory: google/devtools/artifactregistry/v1
    service-config: artifactregistry_v1.yaml
    import-path: cloud.google.com/go/artifactregistry/apiv1
  - input-directory: google/devtools/artifactregistry/v1beta2
    service-config: artifactregistry_v1beta2.yaml
    import-path: cloud.google.com/go/artifactregistry/apiv1beta2
  - input-directory: google/devtools/cloudbuild/v1
    service-config: cloudbuild_v1.yaml
    import-path: cloud.google.com/go/cloudbuild/apiv1/v2
  - input-directory: google/devtools/cloudbuild/v2
    service-config: cloudbuild_v2.yaml
    import-path: cloud.google.com/go/cloudbuild/apiv2
  - input-directory: google/cloud/confidentialcomputing/v1
    service-config: confidentialcomputing_v1.yaml
    import-path: cloud.google.com/go/confidentialcomputing/apiv1
  - input-directory: google/cloud/confidentialcomputing/v1alpha1
    service-config: confidentialcomputing_v1alpha1.yaml
    import-path: cloud.google.com/go/confidentialcomputing/apiv1alpha1
  - input-directory: google/devtools/containeranalysis/v1beta1
    service-config: containeranalysis_v1beta1.yaml
    import-path: cloud.google.com/go/containeranalysis/apiv1beta1
  - input-directory: google/firestore/admin/v1
    service-config: firestore_v1.yaml
    import-path: cloud.google.com/go/firestore/apiv1/admin
  - input-directory: google/firestore/v1
    service-config: firestore_v1.yaml
    import-path: cloud.google.com/go/firestore/apiv1
  - input-directory: google/iam/credentials/v1
    service-config: iamcredentials_v1.yaml
    import-path: cloud.google.com/go/iam/credentials/apiv1
  - input-directory: google/iam/v1
    service-config: iam_meta_api.yaml
    import-path: cloud.google.com/go/iam/apiv1
  - input-directory: google/iam/v2
    service-config: iam_v2.yaml
    import-path: cloud.google.com/go/iam/apiv2
  - input-directory: google/identity/accesscontextmanager/v1
    service-config: accesscontextmanager_v1.yaml
    import-path: cloud.google.com/go/accesscontextmanager/apiv1
  - input-directory: google/logging/v2
    service-config: logging_v2.yaml
    import-path: cloud.google.com/go/logging/apiv2
  - input-directory: google/longrunning
    service-config: longrunning.yaml
    import-path: cloud.google.com/go/longrunning/autogen
  - input-directory: google/maps/addressvalidation/v1
    service-config: addressvalidation_v1.yaml
    import-path: cloud.google.com/go/maps/addressvalidation/apiv1
  - input-directory: google/maps/fleetengine/v1
    service-config: fleetengine_v1.yaml
    import-path: cloud.google.com/go/maps/fleetengine/apiv1
  - input-directory: google/maps/fleetengine/delivery/v1
    service-config: fleetengine_v1.yaml
    import-path: cloud.google.com/go/maps/fleetengine/delivery/apiv1
  - input-directory: google/maps/places/v1
    service-config: places_v1.yaml
    import-path: cloud.google.com/go/maps/places/apiv1
  - input-directory: google/maps/routeoptimization/v1
    service-config: routeoptimization_v1.yaml
    import-path: cloud.google.com/go/maps/routeoptimization/apiv1
  - input-directory: google/maps/routing/v2
    service-config: routes_v2.yaml
    import-path: cloud.google.com/go/maps/routing/apiv2
  - input-directory: google/maps/solar/v1
    service-config: solar_v1.yaml
    import-path: cloud.google.com/go/maps/solar/apiv1
  - input-directory: google/monitoring/dashboard/v1
    service-config: monitoring.yaml
    import-path: cloud.google.com/go/monitoring/dashboard/apiv1
  - input-directory: google/monitoring/metricsscope/v1
    service-config: monitoring.yaml
    import-path: cloud.google.com/go/monitoring/metricsscope/apiv1
  - input-directory: google/monitoring/v3
    service-config: monitoring.yaml
    import-path: cloud.google.com/go/monitoring/apiv3/v2
  - input-directory: google/privacy/dlp/v2
    service-config: dlp_v2.yaml
    import-path: cloud.google.com/go/dlp/apiv2
  - input-directory: google/pubsub/v1
    service-config: pubsub_v1.yaml
    import-path: cloud.google.com/go/pubsub/apiv1
  - input-directory: google/spanner/admin/database/v1
    service-config: spanner.yaml
    import-path: cloud.google.com/go/spanner/admin/database/apiv1
  - input-directory: google/spanner/admin/instance/v1
    service-config: spanner_admin_instance.yaml
    import-path: cloud.google.com/go/spanner/admin/instance/apiv1
  - input-directory: google/spanner/v1
    service-config: spanner.yaml
    import-path: cloud.google.com/go/spanner/apiv1
  - input-directory: google/spanner/executor/v1
    service-config: spanner_cloud_executor.yaml
    import-path: cloud.google.com/go/spanner/executor/apiv1
  - input-directory: google/storage/control/v2
    service-config: storage_v2.yaml
    import-path: cloud.google.com/go/storage/control/apiv2
  - input-directory: google/storage/v2
    service-config: storage_v2.yaml
    import-path: cloud.google.com/go/storage/internal/apiv2
  - input-directory: google/storagetransfer/v1
    service-config: storagetransfer_v1.yaml
    import-path: cloud.google.com/go/storagetransfer/apiv1
  - input-directory: google/streetview/publish/v1
    service-config: streetviewpublish.yaml
    import-path: cloud.google.com/go/streetview/publish/apiv1
    # All entries below are clients that are not currently copied by owlbot. They
    # explicitly express their import path for some code gen.
  - input-directory: google/devtools/containeranalysis/v1beta1/grafeas
    service-config: ../containeranalysis_v1beta1.yaml
    import-path: cloud.google.com/go/containeranalysis/apiv1beta1
    rel-path: /containeranalysis/apiv1beta1
  - input-directory: google/cloud/video/stitcher/v1
    service-config: videostitcher_v1.yaml
    import-path: cloud.google.com/go/video/stitcher/apiv1<|MERGE_RESOLUTION|>--- conflicted
+++ resolved
@@ -441,13 +441,7 @@
     import-path: cloud.google.com/go/bigquery/storage/apiv1
   - input-directory: google/cloud/bigquery/storage/v1beta1
     service-config: bigquerystorage_v1beta1.yaml
-<<<<<<< HEAD
     import-path: cloud.google.com/go/bigquery/storage/apiv1beta1  
-=======
-    import-path: cloud.google.com/go/bigquery/storage/apiv1beta1
-  - input-directory: google/cloud/bigquery/storage/v1beta2
-    service-config: bigquerystorage_v1beta2.yaml
-    import-path: cloud.google.com/go/bigquery/storage/apiv1beta2
   - input-directory: google/bigtable/admin/v2
     service-config: bigtableadmin_v2.yaml
     import-path: cloud.google.com/go/bigtable/admin/apiv2
@@ -456,7 +450,6 @@
     service-config: bigtable_v2.yaml
     import-path: cloud.google.com/go/bigtable/apiv2
     release-level-override: stable
->>>>>>> 443e0ee3
   - input-directory: google/cloud/billing/budgets/v1
     service-config: billingbudgets.yaml
     import-path: cloud.google.com/go/billing/budgets/apiv1
