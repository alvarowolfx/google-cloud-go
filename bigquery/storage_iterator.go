// Copyright 2023 Google LLC
//
// Licensed under the Apache License, Version 2.0 (the "License");
// you may not use this file except in compliance with the License.
// You may obtain a copy of the License at
//
//      http://www.apache.org/licenses/LICENSE-2.0
//
// Unless required by applicable law or agreed to in writing, software
// distributed under the License is distributed on an "AS IS" BASIS,
// WITHOUT WARRANTIES OR CONDITIONS OF ANY KIND, either express or implied.
// See the License for the specific language governing permissions and
// limitations under the License.

package bigquery

import (
	"context"
	"errors"
	"fmt"
	"io"
	"sync"
	"sync/atomic"
	"time"

	"cloud.google.com/go/bigquery/internal/query"
	"cloud.google.com/go/bigquery/storage/apiv1/storagepb"
	"github.com/googleapis/gax-go/v2"
	"golang.org/x/sync/semaphore"
	"google.golang.org/api/iterator"
	"google.golang.org/grpc/codes"
	"google.golang.org/grpc/status"
)

// storageArrowIterator is a raw interface for getting data from Storage Read API
type storageArrowIterator struct {
	done        uint32 // atomic flag
	initialized bool
	errs        chan error

	schema    Schema
	rawSchema []byte
	records   chan *ArrowRecordBatch

	rs *readSession
}

var _ ArrowIterator = &storageArrowIterator{}

func newStorageRowIteratorFromTable(ctx context.Context, table *Table, ordered bool) (*RowIterator, error) {
	md, err := table.Metadata(ctx)
	if err != nil {
		return nil, err
	}
	rs, err := table.c.rc.sessionForTable(ctx, table, ordered)
	if err != nil {
		return nil, err
	}
	it, err := newStorageRowIterator(rs, md.Schema)
	if err != nil {
		return nil, err
	}
	if rs.bqSession == nil {
		return nil, errors.New("read session not initialized")
	}
	arrowSerializedSchema := rs.bqSession.GetArrowSchema().GetSerializedSchema()
	dec, err := newArrowDecoder(arrowSerializedSchema, md.Schema)
	if err != nil {
		return nil, err
	}
	it.arrowDecoder = dec
	it.Schema = md.Schema
	return it, nil
}

func newStorageRowIteratorFromJob(ctx context.Context, j *Job) (*RowIterator, error) {
	// Needed to fetch destination table
	job, err := j.c.JobFromProject(ctx, j.projectID, j.jobID, j.location)
	if err != nil {
		return nil, err
	}
	cfg, err := job.Config()
	if err != nil {
		return nil, err
	}
	qcfg := cfg.(*QueryConfig)
	if qcfg.Dst == nil {
		if !job.isScript() {
			return nil, fmt.Errorf("job has no destination table to read")
		}
		lastJob, err := resolveLastChildSelectJob(ctx, job)
		if err != nil {
			return nil, err
		}
		return newStorageRowIteratorFromJob(ctx, lastJob)
	}
	ordered := query.HasOrderedResults(qcfg.Q)
	return newStorageRowIteratorFromTable(ctx, qcfg.Dst, ordered)
}

func resolveLastChildSelectJob(ctx context.Context, job *Job) (*Job, error) {
	childJobs := []*Job{}
	it := job.Children(ctx)
	for {
		job, err := it.Next()
		if err == iterator.Done {
			break
		}
		if err != nil {
			return nil, fmt.Errorf("failed to resolve table for script job: %w", err)
		}
		if !job.isSelectQuery() {
			continue
		}
		childJobs = append(childJobs, job)
	}
	if len(childJobs) == 0 {
		return nil, fmt.Errorf("failed to resolve table for script job: no child jobs found")
	}
	return childJobs[0], nil
}

func newRawStorageRowIterator(rs *readSession, schema Schema) (*storageArrowIterator, error) {
	arrowIt := &storageArrowIterator{
		rs:      rs,
		schema:  schema,
		records: make(chan *ArrowRecordBatch, rs.settings.maxWorkerCount+1),
		errs:    make(chan error, rs.settings.maxWorkerCount+1),
	}
	if rs.bqSession == nil {
		err := rs.start()
		if err != nil {
			return nil, err
		}
	}
	arrowIt.rawSchema = rs.bqSession.GetArrowSchema().GetSerializedSchema()
	return arrowIt, nil
}

func newStorageRowIterator(rs *readSession, schema Schema) (*RowIterator, error) {
	arrowIt, err := newRawStorageRowIterator(rs, schema)
	if err != nil {
		return nil, err
	}
	totalRows := arrowIt.rs.bqSession.EstimatedRowCount
	it := &RowIterator{
		ctx:           rs.ctx,
		arrowIterator: arrowIt,
		TotalRows:     uint64(totalRows),
		rows:          [][]Value{},
	}
	it.nextFunc = nextFuncForStorageIterator(it)
	it.pageInfo = &iterator.PageInfo{
		Token:   "",
		MaxSize: int(totalRows),
	}
	return it, nil
}

func nextFuncForStorageIterator(it *RowIterator) func() error {
	return func() error {
		if len(it.rows) > 0 {
			return nil
		}
		record, err := it.arrowIterator.Next()
		if err == iterator.Done {
			if len(it.rows) == 0 {
				return iterator.Done
			}
			return nil
		}
		if err != nil {
			return err
		}
		if it.Schema == nil {
			it.Schema = it.arrowIterator.Schema()
		}
		rows, err := it.arrowDecoder.decodeArrowRecords(record)
		if err != nil {
			return err
		}
		it.rows = rows
		return nil
	}
}

func (it *storageArrowIterator) init() error {
	if it.initialized {
		return nil
	}

	bqSession := it.rs.bqSession
	if bqSession == nil {
		return errors.New("read session not initialized")
	}

	streams := bqSession.Streams
	if len(streams) == 0 {
		return iterator.Done
	}

	wg := sync.WaitGroup{}
	wg.Add(len(streams))
	sem := semaphore.NewWeighted(int64(it.rs.settings.maxWorkerCount))
	go func() {
		wg.Wait()
		close(it.records)
		close(it.errs)
		it.markDone()
	}()

	go func() {
		for _, readStream := range streams {
			err := sem.Acquire(it.rs.ctx, 1)
			if err != nil {
				wg.Done()
				continue
			}
			go func(readStreamName string) {
				it.processStream(readStreamName)
				sem.Release(1)
				wg.Done()
			}(readStream.Name)
		}
	}()
	it.initialized = true
	return nil
}

func (it *storageArrowIterator) markDone() {
	atomic.StoreUint32(&it.done, 1)
}

func (it *storageArrowIterator) isDone() bool {
	return atomic.LoadUint32(&it.done) != 0
}

func (it *storageArrowIterator) processStream(readStream string) {
	bo := gax.Backoff{}
	var offset int64
	for {
		rowStream, err := it.rs.readRows(&storagepb.ReadRowsRequest{
			ReadStream: readStream,
			Offset:     offset,
		})
		if err != nil {
<<<<<<< HEAD
			serr := it.handleProcessStreamError(readStream, bo, err)
			if serr != nil {
				return
			}
=======
			if it.rs.ctx.Err() != nil { // context cancelled, don't try again
				return
			}
			backoff, shouldRetry := retryReadRows(bo, err)
			if shouldRetry {
				if err := gax.Sleep(it.rs.ctx, backoff); err != nil {
					return // context cancelled
				}
				continue
			}
			it.errs <- fmt.Errorf("failed to read rows on stream %s: %w", readStream, err)
>>>>>>> 2ca6e9da
			continue
		}
		offset, err = it.consumeRowStream(readStream, rowStream, offset)
		if errors.Is(err, io.EOF) {
			return
		}
		if err != nil {
<<<<<<< HEAD
			serr := it.handleProcessStreamError(readStream, bo, err)
			if serr != nil {
				return
			}
=======
			if it.rs.ctx.Err() != nil { // context cancelled, don't queue error
				return
			}
			backoff, shouldRetry := retryReadRows(bo, err)
			if shouldRetry {
				if err := gax.Sleep(it.rs.ctx, backoff); err != nil {
					return // context cancelled
				}
				continue
			}
			it.errs <- fmt.Errorf("failed to read rows on stream %s: %w", readStream, err)
			// try to re-open row stream with updated offset
>>>>>>> 2ca6e9da
		}
	}
}

// handleProcessStreamError check if err is retryable,
// waiting with exponential backoff in that scenario.
// If error is not retryable, queue up err to be sent to user.
// Return error if should exit the goroutine.
func (it *storageArrowIterator) handleProcessStreamError(readStream string, bo gax.Backoff, err error) error {
	if it.session.ctx.Err() != nil { // context cancelled, don't try again
		return it.session.ctx.Err()
	}
	backoff, shouldRetry := retryReadRows(bo, err)
	if shouldRetry {
		if err := gax.Sleep(it.ctx, backoff); err != nil {
			return err // context cancelled
		}
		return nil
	}
	select {
	case it.errs <- fmt.Errorf("failed to read rows on stream %s: %w", readStream, err):
		return nil
	case <-it.ctx.Done():
		return context.Canceled
	}
}

func retryReadRows(bo gax.Backoff, err error) (time.Duration, bool) {
	s, ok := status.FromError(err)
	if !ok {
		return bo.Pause(), false
	}
	switch s.Code() {
	case codes.Aborted,
		codes.Canceled,
		codes.DeadlineExceeded,
		codes.Internal,
		codes.Unavailable:
		return bo.Pause(), true
	}
	return bo.Pause(), false
}

func (it *storageArrowIterator) consumeRowStream(readStream string, rowStream storagepb.BigQueryRead_ReadRowsClient, offset int64) (int64, error) {
	for {
		r, err := rowStream.Recv()
		if err != nil {
			if err == io.EOF {
				return offset, err
			}
			return offset, fmt.Errorf("failed to consume rows on stream %s: %w", readStream, err)
		}
		if r.RowCount > 0 {
			offset += r.RowCount
			recordBatch := r.GetArrowRecordBatch()
			it.records <- &ArrowRecordBatch{
				PartitionID: readStream,
				Schema:      it.rawSchema,
				Data:        recordBatch.SerializedRecordBatch,
			}
		}
	}
}

// next return the next batch of rows as an arrow.Record.
// Accessing Arrow Records directly has the drawnback of having to deal
// with memory management.
func (it *storageArrowIterator) Next() (*ArrowRecordBatch, error) {
	if err := it.init(); err != nil {
		return nil, err
	}
	if len(it.records) > 0 {
		return <-it.records, nil
	}
	if it.isDone() {
		return nil, iterator.Done
	}
	select {
	case record := <-it.records:
		if record == nil {
			return nil, iterator.Done
		}
		return record, nil
	case err := <-it.errs:
		return nil, err
	case <-it.rs.ctx.Done():
		return nil, it.rs.ctx.Err()
	}
}

func (it *storageArrowIterator) SerializedArrowSchema() []byte {
	return it.rawSchema
}

func (it *storageArrowIterator) Schema() Schema {
	return it.schema
}

// IsAccelerated check if the current RowIterator is
// being accelerated by Storage API.
func (it *RowIterator) IsAccelerated() bool {
	return it.arrowIterator != nil
}

// ArrowIterator gives access to the raw Arrow Record Batch stream to be consumed directly.
// Experimental: this interface is experimental and may be modified or removed in future versions,
// regardless of any other documented package stability guarantees.
// Don't try to mix RowIterator.Next and ArrowIterator.Next calls.
func (it *RowIterator) ArrowIterator() (ArrowIterator, error) {
	if !it.IsAccelerated() {
		// TODO: can we convert plain RowIterator based on JSON API to an Arrow Stream ?
		return nil, errors.New("bigquery: require storage read API to be enabled")
	}
	return it.arrowIterator, nil
}<|MERGE_RESOLUTION|>--- conflicted
+++ resolved
@@ -244,24 +244,10 @@
 			Offset:     offset,
 		})
 		if err != nil {
-<<<<<<< HEAD
 			serr := it.handleProcessStreamError(readStream, bo, err)
 			if serr != nil {
 				return
 			}
-=======
-			if it.rs.ctx.Err() != nil { // context cancelled, don't try again
-				return
-			}
-			backoff, shouldRetry := retryReadRows(bo, err)
-			if shouldRetry {
-				if err := gax.Sleep(it.rs.ctx, backoff); err != nil {
-					return // context cancelled
-				}
-				continue
-			}
-			it.errs <- fmt.Errorf("failed to read rows on stream %s: %w", readStream, err)
->>>>>>> 2ca6e9da
 			continue
 		}
 		offset, err = it.consumeRowStream(readStream, rowStream, offset)
@@ -269,25 +255,11 @@
 			return
 		}
 		if err != nil {
-<<<<<<< HEAD
 			serr := it.handleProcessStreamError(readStream, bo, err)
 			if serr != nil {
 				return
 			}
-=======
-			if it.rs.ctx.Err() != nil { // context cancelled, don't queue error
-				return
-			}
-			backoff, shouldRetry := retryReadRows(bo, err)
-			if shouldRetry {
-				if err := gax.Sleep(it.rs.ctx, backoff); err != nil {
-					return // context cancelled
-				}
-				continue
-			}
-			it.errs <- fmt.Errorf("failed to read rows on stream %s: %w", readStream, err)
 			// try to re-open row stream with updated offset
->>>>>>> 2ca6e9da
 		}
 	}
 }
@@ -297,12 +269,12 @@
 // If error is not retryable, queue up err to be sent to user.
 // Return error if should exit the goroutine.
 func (it *storageArrowIterator) handleProcessStreamError(readStream string, bo gax.Backoff, err error) error {
-	if it.session.ctx.Err() != nil { // context cancelled, don't try again
-		return it.session.ctx.Err()
+	if it.rs.ctx.Err() != nil { // context cancelled, don't try again
+		return it.rs.ctx.Err()
 	}
 	backoff, shouldRetry := retryReadRows(bo, err)
 	if shouldRetry {
-		if err := gax.Sleep(it.ctx, backoff); err != nil {
+		if err := gax.Sleep(it.rs.ctx, backoff); err != nil {
 			return err // context cancelled
 		}
 		return nil
@@ -310,7 +282,7 @@
 	select {
 	case it.errs <- fmt.Errorf("failed to read rows on stream %s: %w", readStream, err):
 		return nil
-	case <-it.ctx.Done():
+	case <-it.rs.ctx.Done():
 		return context.Canceled
 	}
 }
