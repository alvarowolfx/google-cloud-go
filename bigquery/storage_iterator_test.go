// Copyright 2023 Google LLC
//
// Licensed under the Apache License, Version 2.0 (the "License");
// you may not use this file except in compliance with the License.
// You may obtain a copy of the License at
//
//      http://www.apache.org/licenses/LICENSE-2.0
//
// Unless required by applicable law or agreed to in writing, software
// distributed under the License is distributed on an "AS IS" BASIS,
// WITHOUT WARRANTIES OR CONDITIONS OF ANY KIND, either express or implied.
// See the License for the specific language governing permissions and
// limitations under the License.

package bigquery

import (
	"context"
	"errors"
	"fmt"
	"io"
	"testing"
	"time"

	"cloud.google.com/go/bigquery/storage/apiv1/storagepb"
	gax "github.com/googleapis/gax-go/v2"
	"google.golang.org/grpc/codes"
	"google.golang.org/grpc/status"
)

func TestStorageIteratorRetry(t *testing.T) {
	settings := defaultReadClientSettings()
	randomErrors := []error{} // generate more errors than the # of workers
	for i := 0; i < settings.maxWorkerCount+2; i++ {
		randomErrors = append(randomErrors, fmt.Errorf("random error %d", i))
	}
	cancelledCtx, cancel := context.WithCancel(context.Background())
	cancel()
	testCases := []struct {
		ctx      context.Context
		desc     string
		errors   []error
		wantFail bool
	}{
		{
			desc:     "no error",
			errors:   []error{},
			wantFail: false,
		},
		{
			desc: "transient failures",
			errors: []error{
				status.Errorf(codes.DeadlineExceeded, "try 1"),
				status.Errorf(codes.Unavailable, "try 2"),
				status.Errorf(codes.Canceled, "try 3"),
				status.Errorf(codes.Internal, "try 4"),
				status.Errorf(codes.Aborted, "try 5"),
			},
			wantFail: false,
		},
		{
			desc: "expired session",
			errors: []error{
				status.Errorf(codes.FailedPrecondition, "read session expired"),
			},
			wantFail: true,
		},
		{
			desc: "not enough permission",
			errors: []error{
				status.Errorf(codes.PermissionDenied, "the user does not have 'bigquery.readsessions.getData' permission"),
			},
			wantFail: true,
		},
		{
			desc: "permanent error",
			errors: []error{
				status.Errorf(codes.InvalidArgument, "invalid args"),
			},
			wantFail: true,
		},
		{
			ctx:  cancelledCtx,
			desc: "context cancelled/deadline exceeded",
			errors: []error{
				fmt.Errorf("random error"),
				fmt.Errorf("another random error"),
				fmt.Errorf("yet another random error"),
			},
			wantFail: true,
		},
		{
			desc:     "filled with non-retryable errors and context cancelled",
			errors:   randomErrors,
			wantFail: true,
		},
	}
	for _, tc := range testCases {
		rrc := &testReadRowsClient{
			errors: tc.errors,
		}
		readRowsFuncs := map[string]func(context.Context, *storagepb.ReadRowsRequest, ...gax.CallOption) (storagepb.BigQueryRead_ReadRowsClient, error){
			"readRows fail on first call": func(ctx context.Context, req *storagepb.ReadRowsRequest, opts ...gax.CallOption) (storagepb.BigQueryRead_ReadRowsClient, error) {
				if len(tc.errors) == 0 {
					return &testReadRowsClient{}, nil
				}
				err := tc.errors[0]
				tc.errors = tc.errors[1:]
				if err != nil {
					return nil, err
				}
				return &testReadRowsClient{}, nil
			},
			"readRows fails on Recv": func(ctx context.Context, req *storagepb.ReadRowsRequest, opts ...gax.CallOption) (storagepb.BigQueryRead_ReadRowsClient, error) {
				return rrc, nil
			},
		}
		for readRowsFuncType, readRowsFunc := range readRowsFuncs {
			baseCtx := tc.ctx
			if baseCtx == nil {
				baseCtx = context.Background()
			}
			ctx, cancel := context.WithTimeout(baseCtx, 5*time.Second)
			defer cancel()

			it, err := newRawStorageRowIterator(&readSession{
				ctx:          ctx,
				settings:     settings,
				bqSession:    &storagepb.ReadSession{},
				readRowsFunc: readRowsFunc,
			}, Schema{})
			if err != nil {
				t.Fatalf("case %s: newRawStorageRowIterator: %v", tc.desc, err)
			}

			it.processStream("test-stream")

<<<<<<< HEAD
			if errors.Is(it.ctx.Err(), context.Canceled) ||
				errors.Is(it.ctx.Err(), context.DeadlineExceeded) {
=======
			if errors.Is(it.rs.ctx.Err(), context.Canceled) || errors.Is(it.rs.ctx.Err(), context.DeadlineExceeded) {
>>>>>>> 2ca6e9da
				if tc.wantFail {
					continue
				}
				t.Fatalf("case %s(%s): deadline exceeded", tc.desc, readRowsFuncType)
			}
			if tc.wantFail && len(it.errs) == 0 {
				t.Fatalf("case %s(%s):want test to fail, but found no errors", tc.desc, readRowsFuncType)
			}
			if !tc.wantFail && len(it.errs) > 0 {
				t.Fatalf("case %s(%s):test should not fail, but found %d errors", tc.desc, readRowsFuncType, len(it.errs))
			}
		}
	}
}

type testReadRowsClient struct {
	storagepb.BigQueryRead_ReadRowsClient
	responses []*storagepb.ReadRowsResponse
	errors    []error
}

func (trrc *testReadRowsClient) Recv() (*storagepb.ReadRowsResponse, error) {
	if len(trrc.errors) > 0 {
		err := trrc.errors[0]
		trrc.errors = trrc.errors[1:]
		return nil, err
	}
	if len(trrc.responses) > 0 {
		r := trrc.responses[0]
		trrc.responses = trrc.responses[:1]
		return r, nil
	}
	return nil, io.EOF
}<|MERGE_RESOLUTION|>--- conflicted
+++ resolved
@@ -135,12 +135,8 @@
 
 			it.processStream("test-stream")
 
-<<<<<<< HEAD
-			if errors.Is(it.ctx.Err(), context.Canceled) ||
-				errors.Is(it.ctx.Err(), context.DeadlineExceeded) {
-=======
-			if errors.Is(it.rs.ctx.Err(), context.Canceled) || errors.Is(it.rs.ctx.Err(), context.DeadlineExceeded) {
->>>>>>> 2ca6e9da
+			if errors.Is(it.rs.ctx.Err(), context.Canceled) ||
+				errors.Is(it.rs.ctx.Err(), context.DeadlineExceeded) {
 				if tc.wantFail {
 					continue
 				}
