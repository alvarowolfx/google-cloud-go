--- conflicted
+++ resolved
@@ -93,16 +93,9 @@
 				}
 				return &testReadRowsClient{}, nil
 			},
-<<<<<<< HEAD
-			bqSession: &storagepb.ReadSession{},
-		}, Schema{})
-		if err != nil {
-			t.Fatalf("case %s: newRawStorageRowIterator: %v", tc.desc, err)
-=======
 			"readRows fails on Recv": func(ctx context.Context, req *storagepb.ReadRowsRequest, opts ...gax.CallOption) (storagepb.BigQueryRead_ReadRowsClient, error) {
 				return rrc, nil
 			},
->>>>>>> 56ce8719
 		}
 		for readRowsFuncType, readRowsFunc := range readRowsFuncs {
 			baseCtx := tc.ctx
@@ -117,7 +110,7 @@
 				settings:     defaultReadClientSettings(),
 				readRowsFunc: readRowsFunc,
 				bqSession:    &storagepb.ReadSession{},
-			})
+			}, Schema{})
 			if err != nil {
 				t.Fatalf("case %s: newRawStorageRowIterator: %v", tc.desc, err)
 			}
