docker:
  image: gcr.io/cloud-devrel-public-resources/owlbot-go:latest

deep-remove-regex:
  - /accessapproval/apiv1/
  - /accesscontextmanager/apiv1/
  - /ai/generativelanguage/apiv1/
  - /ai/generativelanguage/apiv1beta/
  - /ai/generativelanguage/apiv1beta2/
  - /aiplatform/apiv1/
  - /aiplatform/apiv1beta1/
  - /advisorynotifications/apiv1/
  - /alloydb/apiv1/
  - /alloydb/apiv1alpha/
  - /alloydb/apiv1beta/
  - /alloydb/connectors/apiv1/
  - /alloydb/connectors/apiv1alpha/
  - /alloydb/connectors/apiv1beta/
  - /analytics/admin/apiv1alpha/
  - /apigateway/apiv1/
  - /apigeeconnect/apiv1/
  - /apigeeregistry/apiv1/
  - /apikeys/apiv2/
  - /appengine/apiv1/
  - /apphub/apiv1/
  - /apps/events/subscriptions/apiv1/
  - /apps/meet/apiv2/
  - /apps/meet/apiv2beta/
  - /area120/tables/apiv1alpha1/
  - /artifactregistry/apiv1/
  - /artifactregistry/apiv1beta2/
  - /asset/apiv1/
  - /asset/apiv1p2beta1/
  - /asset/apiv1p5beta1/
  - /assuredworkloads/apiv1/
  - /assuredworkloads/apiv1beta1/
  - /automl/apiv1/
  - /automl/apiv1beta1/
  - /backupdr/apiv1/
  - /baremetalsolution/apiv2/
  - /batch/apiv1/
  - /beyondcorp/appconnections/apiv1/
  - /beyondcorp/appconnectors/apiv1/
  - /beyondcorp/appgateways/apiv1/
  - /beyondcorp/clientconnectorservices/apiv1/
  - /beyondcorp/clientgateways/apiv1/
  - /bigquery/analyticshub/apiv1/
  - /bigquery/biglake/apiv1/
  - /bigquery/biglake/apiv1alpha1/
  - /bigquery/connection/apiv1/
  - /bigquery/connection/apiv1beta1/
  - /bigquery/dataexchange/apiv1beta1/
  - /bigquery/datapolicies/apiv1/
  - /bigquery/datapolicies/apiv1beta1/
  - /bigquery/datatransfer/apiv1/
  - /bigquery/migration/apiv2/
  - /bigquery/migration/apiv2alpha/
  - /bigquery/reservation/apiv1/
  - /bigquery/storage/apiv1/
  - /bigquery/storage/apiv1beta1/
<<<<<<< HEAD
=======
  - /bigquery/storage/apiv1beta2/
  - /bigtable/admin/apiv2/
  - /bigtable/apiv2/
>>>>>>> 443e0ee3
  - /billing/apiv1/
  - /billing/budgets/apiv1/
  - /billing/budgets/apiv1beta1/
  - /binaryauthorization/apiv1/
  - /binaryauthorization/apiv1beta1/
  - /certificatemanager/apiv1/
  - /channel/apiv1/
  - /chat/apiv1/
  - /cloudbuild/apiv1/v2/
  - /cloudbuild/apiv2/
  - /cloudcontrolspartner/apiv1/
  - /cloudcontrolspartner/apiv1beta/
  - /clouddms/apiv1/
  - /cloudprofiler/apiv2/
  - /cloudquotas/apiv1/
  - /cloudtasks/apiv2/
  - /cloudtasks/apiv2beta2/
  - /cloudtasks/apiv2beta3/
  - /commerce/consumer/procurement/apiv1
  - /compute/apiv1
  - /confidentialcomputing/apiv1
  - /confidentialcomputing/apiv1alpha1
  - /config/apiv1/
  - /contactcenterinsights/apiv1/
  - /container/apiv1/
  - /containeranalysis/apiv1beta1/
  - /datacatalog/apiv1/
  - /datacatalog/apiv1beta1/
  - /datacatalog/lineage/apiv1/
  - /dataflow/apiv1beta3/
  - /dataform/apiv1alpha2/
  - /dataform/apiv1beta1/
  - /datafusion/apiv1/
  - /datalabeling/apiv1beta1/
  - /dataplex/apiv1/
  - /dataproc/apiv1/
  - /dataqna/apiv1alpha/
  - /datastore/admin/apiv1/
  - /datastream/apiv1/
  - /datastream/apiv1alpha1/
  # - /debugger/apiv2/
  - /deploy/apiv1/
  - /developerconnect/apiv1/
  - /dialogflow/apiv2/
  - /dialogflow/apiv2beta1/
  - /dialogflow/cx/apiv3/
  - /dialogflow/cx/apiv3beta1/
  - /discoveryengine/apiv1/
  - /discoveryengine/apiv1beta/
  - /discoveryengine/apiv1alpha/
  - /dlp/apiv2/
  - /documentai/apiv1/
  - /documentai/apiv1beta3/
  - /domains/apiv1beta1/
  - /edgecontainer/apiv1/
  - /edgenetwork/apiv1/
  # - /errorreporting/apiv1beta1/
  - /essentialcontacts/apiv1/
  - /eventarc/apiv1/
  - /eventarc/publishing/apiv1/
  - /filestore/apiv1/
  - /firestore/apiv1/
  - /firestore/apiv1/admin/
  - /functions/apiv1/
  - /functions/apiv2/
  - /functions/apiv2beta/
  - /gkebackup/apiv1/
  - /gkeconnect/gateway/apiv1beta1/
  - /gkehub/apiv1beta1/
  - /gkemulticloud/apiv1/
  - /gsuiteaddons/apiv1/
  - /iam/apiv1/
  - /iam/apiv2/
  - /iam/credentials/apiv1/
  - /iap/apiv1/
  - /identitytoolkit/apiv2/
  - /ids/apiv1/
  # START snippets
  - /internal/generated/snippets/accessapproval/apiv1/
  - /internal/generated/snippets/accesscontextmanager/apiv1/
  - /internal/generated/snippets/ai/generativelanguage/apiv1/
  - /internal/generated/snippets/ai/generativelanguage/apiv1beta/
  - /internal/generated/snippets/ai/generativelanguage/apiv1beta2/
  - /internal/generated/snippets/aiplatform/apiv1/
  - /internal/generated/snippets/aiplatform/apiv1beta1/
  - /internal/generated/snippets/advisorynotifications/apiv1/
  - /internal/generated/snippets/alloydb/apiv1/
  - /internal/generated/snippets/alloydb/apiv1alpha/
  - /internal/generated/snippets/alloydb/apiv1beta/
  - /internal/generated/snippets/analytics/admin/apiv1alpha/
  - /internal/generated/snippets/apigateway/apiv1/
  - /internal/generated/snippets/apigeeconnect/apiv1/
  - /internal/generated/snippets/apigeeregistry/apiv1/
  - /internal/generated/snippets/apikeys/apiv2/
  - /internal/generated/snippets/appengine/apiv1/
  - /internal/generated/snippets/apphub/apiv1/
  - /internal/generated/snippets/apps/events/subscriptions/apiv1/
  - /internal/generated/snippets/apps/meet/apiv2/
  - /internal/generated/snippets/apps/meet/apiv2beta/
  - /internal/generated/snippets/area120/tables/apiv1alpha1/
  - /internal/generated/snippets/artifactregistry/apiv1/
  - /internal/generated/snippets/artifactregistry/apiv1beta2/
  - /internal/generated/snippets/asset/apiv1/
  - /internal/generated/snippets/asset/apiv1p2beta1/
  - /internal/generated/snippets/asset/apiv1p5beta1/
  - /internal/generated/snippets/assuredworkloads/apiv1/
  - /internal/generated/snippets/assuredworkloads/apiv1beta1/
  - /internal/generated/snippets/automl/apiv1/
  - /internal/generated/snippets/automl/apiv1beta1/
  - /internal/generated/snippets/backupdr/apiv1/
  - /internal/generated/snippets/baremetalsolution/apiv2/
  - /internal/generated/snippets/batch/apiv1/
  - /internal/generated/snippets/beyondcorp/appconnections/apiv1/
  - /internal/generated/snippets/beyondcorp/appconnectors/apiv1/
  - /internal/generated/snippets/beyondcorp/appgateways/apiv1/
  - /internal/generated/snippets/beyondcorp/clientconnectorservices/apiv1/
  - /internal/generated/snippets/beyondcorp/clientgateways/apiv1/
  - /internal/generated/snippets/bigquery/analyticshub/apiv1/
  - /internal/generated/snippets/bigquery/biglake/apiv1/
  - /internal/generated/snippets/bigquery/biglake/apiv1alpha1/
  - /internal/generated/snippets/bigquery/connection/apiv1/
  - /internal/generated/snippets/bigquery/connection/apiv1beta1/
  - /internal/generated/snippets/bigquery/dataexchange/apiv1beta1/
  - /internal/generated/snippets/bigquery/datapolicies/apiv1/
  - /internal/generated/snippets/bigquery/datapolicies/apiv1beta1/
  - /internal/generated/snippets/bigquery/datatransfer/apiv1/
  - /internal/generated/snippets/bigquery/migration/apiv2/
  - /internal/generated/snippets/bigquery/migration/apiv2alpha/
  - /internal/generated/snippets/bigquery/reservation/apiv1/
  - /internal/generated/snippets/bigquery/storage/apiv1/
  - /internal/generated/snippets/bigquery/storage/apiv1beta1/
  - /internal/generated/snippets/billing/apiv1/
  - /internal/generated/snippets/billing/budgets/apiv1/
  - /internal/generated/snippets/billing/budgets/apiv1beta1/
  - /internal/generated/snippets/binaryauthorization/apiv1/
  - /internal/generated/snippets/binaryauthorization/apiv1beta1/
  - /internal/generated/snippets/certificatemanager/apiv1/
  - /internal/generated/snippets/channel/apiv1/
  - /internal/generated/snippets/chat/apiv1/
  - /internal/generated/snippets/cloudbuild/apiv1/v2/
  - /internal/generated/snippets/cloudbuild/apiv2/
  - /internal/generated/snippets/cloudcontrolspartner/apiv1/
  - /internal/generated/snippets/cloudcontrolspartner/apiv1beta/
  - /internal/generated/snippets/clouddms/apiv1/
  - /internal/generated/snippets/cloudprofiler/apiv2/
  - /internal/generated/snippets/cloudquotas/apiv1/
  - /internal/generated/snippets/cloudtasks/apiv2/
  - /internal/generated/snippets/cloudtasks/apiv2beta2/
  - /internal/generated/snippets/cloudtasks/apiv2beta3/
  - /internal/generated/snippets/commerce/consumer/procurement/apiv1
  - /internal/generated/snippets/compute/apiv1
  - /internal/generated/snippets/confidentialcomputing/apiv1
  - /internal/generated/snippets/confidentialcomputing/apiv1alpha1
  - /internal/generated/snippets/contactcenterinsights/apiv1/
  - /internal/generated/snippets/container/apiv1/
  - /internal/generated/snippets/containeranalysis/apiv1beta1/
  - /internal/generated/snippets/datacatalog/apiv1/
  - /internal/generated/snippets/datacatalog/apiv1beta1/
  - /internal/generated/snippets/datacatalog/lineage/apiv1/
  - /internal/generated/snippets/dataflow/apiv1beta3/
  - /internal/generated/snippets/dataform/apiv1alpha2/
  - /internal/generated/snippets/dataform/apiv1beta1/
  - /internal/generated/snippets/datafusion/apiv1/
  - /internal/generated/snippets/datalabeling/apiv1beta1/
  - /internal/generated/snippets/dataplex/apiv1/
  - /internal/generated/snippets/dataproc/apiv1/
  - /internal/generated/snippets/dataqna/apiv1alpha/
  - /internal/generated/snippets/datastore/admin/apiv1/
  - /internal/generated/snippets/datastream/apiv1/
  - /internal/generated/snippets/datastream/apiv1alpha1/
  # - /internal/generated/snippets/debugger/apiv2/
  - /internal/generated/snippets/deploy/apiv1/
  - /internal/generated/snippets//developerconnect/apiv1/
  - /internal/generated/snippets/dialogflow/apiv2/
  - /internal/generated/snippets/dialogflow/apiv2beta1/
  - /internal/generated/snippets/dialogflow/cx/apiv3/
  - /internal/generated/snippets/dialogflow/cx/apiv3beta1/
  - /internal/generated/snippets/discoveryengine/apiv1/
  - /internal/generated/snippets/discoveryengine/apiv1beta/
  - /internal/generated/snippets/discoveryengine/apiv1alpha/
  - /internal/generated/snippets/dlp/apiv2/
  - /internal/generated/snippets/documentai/apiv1/
  - /internal/generated/snippets/documentai/apiv1beta3/
  - /internal/generated/snippets/domains/apiv1beta1/
  - /internal/generated/snippets/edgecontainer/apiv1/
  - /internal/generated/snippets/edgenetwork/apiv1/
  # - /internal/generated/snippets/errorreporting/apiv1beta1/
  - /internal/generated/snippets/essentialcontacts/apiv1/
  - /internal/generated/snippets/eventarc/apiv1/
  - /internal/generated/snippets/eventarc/publishing/apiv1/
  - /internal/generated/snippets/filestore/apiv1/
  - /internal/generated/snippets/firestore/apiv1/
  - /internal/generated/snippets/firestore/apiv1/admin/
  - /internal/generated/snippets/functions/apiv1/
  - /internal/generated/snippets/functions/apiv2/
  - /internal/generated/snippets/functions/apiv2beta/
  - /internal/generated/snippets/gkebackup/apiv1/
  - /internal/generated/snippets/gkeconnect/gateway/apiv1beta1/
  - /internal/generated/snippets/gkehub/apiv1beta1/
  - /internal/generated/snippets/gkemulticloud/apiv1/
  - /internal/generated/snippets/gsuiteaddons/apiv1/
  - /internal/generated/snippets/iam/apiv1/
  - /internal/generated/snippets/iam/apiv2/
  - /internal/generated/snippets/iam/credentials/apiv1/
  - /internal/generated/snippets/iap/apiv1/
  - /internal/generated/snippets/identitytoolkit/apiv2/
  - /internal/generated/snippets/ids/apiv1/
  - /internal/generated/snippets/iot/apiv1/
  - /internal/generated/snippets/kms/apiv1/
  - /internal/generated/snippets/kms/inventory/apiv1/
  - /internal/generated/snippets/language/apiv1/
  - /internal/generated/snippets/language/apiv1beta2/
  - /internal/generated/snippets/language/apiv2/
  - /internal/generated/snippets/lifesciences/apiv2beta/
  - /internal/generated/snippets/logging/apiv2/
  - /internal/generated/snippets/longrunning/autogen/
  - /internal/generated/snippets/managedidentities/apiv1/
  - /internal/generated/snippets/managedkafka/apiv1/
  - /internal/generated/snippets/maps/addressvalidation/apiv1/
  - /internal/generated/snippets/maps/fleetengine/apiv1/
  - /internal/generated/snippets/maps/fleetengine/delivery/apiv1/
  - /internal/generated/snippets/maps/places/apiv1/
  - /internal/generated/snippets/maps/routeoptimization/apiv1/
  - /internal/generated/snippets/maps/routing/apiv2/
  - /internal/generated/snippets/maps/solar/apiv1/
  - /internal/generated/snippets/mediatranslation/apiv1beta1/
  - /internal/generated/snippets/memcache/apiv1/
  - /internal/generated/snippets/memcache/apiv1beta2/
  - /internal/generated/snippets/metastore/apiv1/
  - /internal/generated/snippets/metastore/apiv1alpha/
  - /internal/generated/snippets/metastore/apiv1beta/
  - /internal/generated/snippets/migrationcenter/apiv1/
  - /internal/generated/snippets/monitoring/apiv3/v2/
  - /internal/generated/snippets/monitoring/dashboard/apiv1/
  - /internal/generated/snippets/monitoring/metricsscope/apiv1/
  - /internal/generated/snippets/netapp/apiv1/
  - /internal/generated/snippets/networkconnectivity/apiv1/
  - /internal/generated/snippets/networkconnectivity/apiv1alpha1/
  - /internal/generated/snippets/networkmanagement/apiv1/
  - /internal/generated/snippets/networksecurity/apiv1beta1/
  - /internal/generated/snippets/networkservices/apiv1/
  - /internal/generated/snippets/notebooks/apiv1/
  - /internal/generated/snippets/notebooks/apiv1beta1/
  - /internal/generated/snippets/notebooks/apiv2/
  - /internal/generated/snippets/optimization/apiv1/
  - /internal/generated/snippets/orchestration/airflow/service/apiv1/
  - /internal/generated/snippets/orgpolicy/apiv2/
  - /internal/generated/snippets/osconfig/agentendpoint/apiv1/
  - /internal/generated/snippets/osconfig/agentendpoint/apiv1beta/
  - /internal/generated/snippets/osconfig/apiv1/
  - /internal/generated/snippets/osconfig/apiv1alpha/
  - /internal/generated/snippets/osconfig/apiv1beta/
  - /internal/generated/snippets/oslogin/apiv1/
  - /internal/generated/snippets/oslogin/apiv1beta/
  - /internal/generated/snippets/parallelstore/apiv1beta/
  - /internal/generated/snippets/phishingprotection/apiv1beta1/
  - /internal/generated/snippets/policysimulator/apiv1/
  - /internal/generated/snippets/policytroubleshooter/apiv1/
  - /internal/generated/snippets/policytroubleshooter/iam/apiv3/
  - /internal/generated/snippets/privatecatalog/apiv1beta1/
  - /internal/generated/snippets/privilegedaccessmanager/apiv1/
  - /internal/generated/snippets/pubsub/apiv1/
  - /internal/generated/snippets/pubsublite/apiv1/
  - /internal/generated/snippets/rapidmigrationassessment/apiv1/
  - /internal/generated/snippets/recaptchaenterprise/v2/apiv1/
  - /internal/generated/snippets/recaptchaenterprise/v2/apiv1beta1/
  - /internal/generated/snippets/recommendationengine/apiv1beta1/
  - /internal/generated/snippets/recommender/apiv1/
  - /internal/generated/snippets/recommender/apiv1beta1/
  - /internal/generated/snippets/redis/apiv1/
  - /internal/generated/snippets/redis/apiv1beta1/
  - /internal/generated/snippets/redis/cluster/apiv1/
  - /internal/generated/snippets/resourcemanager/apiv2/
  - /internal/generated/snippets/resourcemanager/apiv3/
  - /internal/generated/snippets/resourcesettings/apiv1/
  - /internal/generated/snippets/retail/apiv2/
  - /internal/generated/snippets/retail/apiv2alpha/
  - /internal/generated/snippets/retail/apiv2beta/
  - /internal/generated/snippets/run/apiv2/
  - /internal/generated/snippets/scheduler/apiv1/
  - /internal/generated/snippets/scheduler/apiv1beta1/
  - /internal/generated/snippets/secretmanager/apiv1/
  - /internal/generated/snippets/secretmanager/apiv1beta2/
  - /internal/generated/snippets/securesourcemanager/apiv1/
  - /internal/generated/snippets/security/privateca/apiv1/
  - /internal/generated/snippets/security/publicca/apiv1beta1/
  - /internal/generated/snippets/security/publicca/apiv1/
  - /internal/generated/snippets/securitycenter/apiv1/
  - /internal/generated/snippets/securitycenter/apiv1beta1/
  - /internal/generated/snippets/securitycenter/apiv1p1beta1/
  - /internal/generated/snippets/securitycenter/apiv2/
  - /internal/generated/snippets/securitycenter/settings/apiv1beta1/
  - /internal/generated/snippets/securitycentermanagement/apiv1/
  - /internal/generated/snippets/securityposture/apiv1/
  - /internal/generated/snippets/servicecontrol/apiv1/
  - /internal/generated/snippets/servicedirectory/apiv1/
  - /internal/generated/snippets/servicedirectory/apiv1beta1/
  - /internal/generated/snippets/servicehealth/apiv1/
  - /internal/generated/snippets/servicemanagement/apiv1/
  - /internal/generated/snippets/serviceusage/apiv1/
  - /internal/generated/snippets/shell/apiv1/
  - /internal/generated/snippets/shopping/css/apiv1/
  - /internal/generated/snippets/shopping/merchant/accounts/v1beta/
  - /internal/generated/snippets/shopping/merchant/conversions/v1beta/
  - /internal/generated/snippets/shopping/merchant/datasources/v1beta/
  - /internal/generated/snippets/shopping/merchant/notifications/v1beta/
  - /internal/generated/snippets/shopping/merchant/products/v1beta/
  - /internal/generated/snippets/shopping/merchant/promotions/v1beta/
  - /internal/generated/snippets/shopping/merchant/quota/apiv1beta/
  - /internal/generated/snippets/shopping/merchant/inventories/apiv1beta/
  - /internal/generated/snippets/shopping/merchant/reports/apiv1beta/
  - /internal/generated/snippets/shopping/merchant/lfp/apiv1beta/
  - /internal/generated/snippets/spanner/admin/database/apiv1/
  - /internal/generated/snippets/spanner/admin/instance/apiv1/
  - /internal/generated/snippets/spanner/apiv1/
  - /internal/generated/snippets/speech/apiv1/
  - /internal/generated/snippets/speech/apiv1p1beta1/
  - /internal/generated/snippets/speech/apiv2/
  - /internal/generated/snippets/storage/control/apiv2/
  - /internal/generated/snippets/storageinsights/apiv1/
  - /internal/generated/snippets/storagetransfer/apiv1/
  - /internal/generated/snippets/streetview/publish/apiv1/
  - /internal/generated/snippets/support/apiv2/
  - /internal/generated/snippets/talent/apiv4/
  - /internal/generated/snippets/talent/apiv4beta1/
  - /internal/generated/snippets/telcoautomation/apiv1/
  - /internal/generated/snippets/texttospeech/apiv1/
  - /internal/generated/snippets/tpu/apiv1/
  - /internal/generated/snippets/trace/apiv1/
  - /internal/generated/snippets/trace/apiv2/
  - /internal/generated/snippets/translate/apiv3/
  - /internal/generated/snippets/video/livestream/apiv1/
  - /internal/generated/snippets/video/stitcher/apiv1/
  - /internal/generated/snippets/video/transcoder/apiv1/
  - /internal/generated/snippets/videointelligence/apiv1/
  - /internal/generated/snippets/videointelligence/apiv1beta2/
  - /internal/generated/snippets/videointelligence/apiv1p3beta1/
  - /internal/generated/snippets/vision/v2/apiv1/
  - /internal/generated/snippets/vision/v2/apiv1p1beta1/
  - /internal/generated/snippets/visionai/apiv1/
  - /internal/generated/snippets/vmmigration/apiv1/
  - /internal/generated/snippets/vmwareengine/apiv1/
  - /internal/generated/snippets/vpcaccess/apiv1/
  - /internal/generated/snippets/webrisk/apiv1/
  - /internal/generated/snippets/webrisk/apiv1beta1/
  - /internal/generated/snippets/websecurityscanner/apiv1/
  - /internal/generated/snippets/workflows/apiv1/
  - /internal/generated/snippets/workflows/apiv1beta/
  - /internal/generated/snippets/workflows/executions/apiv1/
  - /internal/generated/snippets/workflows/executions/apiv1beta/
  - /internal/generated/snippets/workstations/apiv1/
  - /internal/generated/snippets/workstations/apiv1beta/
  # END snippets
  - /iot/apiv1/
  - /kms/apiv1/
  - /kms/inventory/apiv1/
  - /language/apiv1/
  - /language/apiv1beta2/
  - /language/apiv2/
  - /lifesciences/apiv2beta/
  - /logging/apiv2/
  - /longrunning/autogen/
  - /managedidentities/apiv1/
  - /managedkafka/apiv1/
  - /maps/addressvalidation/apiv1/
  - /maps/fleetengine/apiv1/
  - /maps/fleetengine/delivery/apiv1/
  - /maps/places/apiv1/
  - /maps/routeoptimization/apiv1/
  - /maps/routing/apiv2/
  - /maps/solar/apiv1/
  - /mediatranslation/apiv1beta1/
  - /memcache/apiv1/
  - /memcache/apiv1beta2/
  - /metastore/apiv1/
  - /metastore/apiv1alpha/
  - /metastore/apiv1beta/
  - /migrationcenter/apiv1/
  - /monitoring/apiv3/v2/
  - /monitoring/dashboard/apiv1/
  - /monitoring/metricsscope/apiv1/
  - /netapp/apiv1/
  - /networkconnectivity/apiv1/
  - /networkconnectivity/apiv1alpha1/
  - /networkmanagement/apiv1/
  - /networksecurity/apiv1beta1/
  - /networkservices/apiv1/
  - /notebooks/apiv1/
  - /notebooks/apiv1beta1/
  - /notebooks/apiv2/
  - /optimization/apiv1/
  - /orchestration/airflow/service/apiv1/
  - /orgpolicy/apiv1/
  - /orgpolicy/apiv2/
  - /osconfig/agentendpoint/apiv1/
  - /osconfig/agentendpoint/apiv1beta/
  - /osconfig/apiv1/
  - /osconfig/apiv1alpha/
  - /osconfig/apiv1beta/
  - /oslogin/apiv1/
  - /oslogin/apiv1beta/
  - /oslogin/common/
  - /parallelstore/apiv1beta/
  - /phishingprotection/apiv1beta1/
  - /policysimulator/apiv1/
  - /policytroubleshooter/apiv1/
  - /policytroubleshooter/iam/apiv3/
  - /privatecatalog/apiv1beta1/
  - /privilegedaccessmanager/apiv1/
  - /pubsub/apiv1/
  - /pubsublite/apiv1/
  - /rapidmigrationassessment/apiv1/
  - /recaptchaenterprise/apiv1/
  - /recaptchaenterprise/apiv1beta1/
  - /recommendationengine/apiv1beta1/
  - /recommender/apiv1/
  - /recommender/apiv1beta1/
  - /redis/apiv1/
  - /redis/apiv1beta1/
  - /redis/cluster/apiv1/
  - /resourcemanager/apiv2/
  - /resourcemanager/apiv3/
  - /resourcesettings/apiv1/
  - /retail/apiv2/
  - /retail/apiv2alpha/
  - /retail/apiv2beta/
  - /run/apiv2/
  - /scheduler/apiv1/
  - /scheduler/apiv1beta1/
  - /secretmanager/apiv1/
  - /secretmanager/apiv1beta2/
  - /securesourcemanager/apiv1/
  - /security/privateca/apiv1/
  - /security/publicca/apiv1beta1/
  - /security/publicca/apiv1/
  - /securitycenter/apiv1/
  - /securitycenter/apiv1beta1/
  - /securitycenter/apiv1p1beta1/
  - /securitycenter/apiv2/
  - /securitycenter/settings/apiv1beta1/
  - /securitycentermanagement/apiv1/
  - /securityposture/apiv1/
  - /servicecontrol/apiv1/
  - /servicedirectory/apiv1/
  - /servicedirectory/apiv1beta1/
  - /servicehealth/apiv1/
  - /servicemanagement/apiv1/
  - /serviceusage/apiv1/
  - /shell/apiv1/
  - /shopping/css/apiv1/
  - /shopping/merchant/accounts/apiv1beta/
  - /shopping/merchant/conversions/apiv1beta/
  - /shopping/merchant/datasources/apiv1beta/
  - /shopping/merchant/notifications/apiv1beta/
  - /shopping/merchant/products/apiv1beta/
  - /shopping/merchant/promotions/apiv1beta/
  - /shopping/merchant/quota/apiv1beta/
  - /shopping/merchant/inventories/apiv1beta/
  - /shopping/merchant/lfp/apiv1beta/
  - /shopping/merchant/reports/apiv1beta/
  - /shopping/type/
  - /spanner/admin/database/apiv1/
  - /spanner/admin/instance/apiv1/
  - /spanner/apiv1/
  - /spanner/executor/apiv1/
  - /speech/apiv1/
  - /speech/apiv1p1beta1/
  - /speech/apiv2/
  - /storage/control/apiv2/
  - /storage/internal/apiv2/
  - /storageinsights/apiv1/
  - /storagetransfer/apiv1/
  - /streetview/publish/apiv1/
  - /support/apiv2/
  - /talent/apiv4/
  - /talent/apiv4beta1/
  - /telcoautomation/apiv1/
  - /texttospeech/apiv1/
  - /tpu/apiv1/
  - /trace/apiv1/
  - /trace/apiv2/
  - /translate/apiv3/
  - /video/livestream/apiv1/
  - /video/stitcher/apiv1/
  - /video/transcoder/apiv1/
  - /videointelligence/apiv1/
  - /videointelligence/apiv1beta2/
  - /videointelligence/apiv1p3beta1/
  - /vision/apiv1/
  - /vision/apiv1p1beta1/
  - /visionai/apiv1/
  - /vmmigration/apiv1/
  - /vmwareengine/apiv1/
  - /vpcaccess/apiv1/
  - /webrisk/apiv1/
  - /webrisk/apiv1beta1/
  - /websecurityscanner/apiv1/
  - /workflows/apiv1/
  - /workflows/apiv1beta/
  - /workflows/executions/apiv1/
  - /workflows/executions/apiv1beta/
  - /workstations/apiv1/
  - /workstations/apiv1beta/

deep-preserve-regex:
  - /.*/info.go
  - /.*/path_funcs.go
  - /.*/version.go
  - /container/apiv1/ListClusters_smoke_test.go
  - /kms/apiv1/iam.go
  - /kms/apiv1/iam_example_test.go
  - /logging/apiv2/WriteLogEntries_smoke_test.go
  # TODO(#7336): Remove these networkconnectivity lines once breaking change is handled.
  - /networkconnectivity/apiv1/policy_based_routing_client.go
  - /networkconnectivity/apiv1/policy_based_routing_client_example_test.go
  - /networkconnectivity/apiv1/networkconnectivitypb/policy_based_routing.pb.go
  - /pubsub/apiv1/iam.go
  - /pubsub/apiv1/ListTopics_smoke_test.go
  - /pubsub/apiv1/pubsub_pull_example_test.go
  - /secretmanager/apiv1/iam.go
  - /secretmanager/apiv1/iam_example_test.go
  - /spanner/admin/database/apiv1/backup.go
  - /spanner/admin/database/apiv1/backup_test.go
  - /spanner/admin/database/apiv1/database.go
  - /spanner/admin/database/apiv1/database_test.go
  - /spanner/admin/database/apiv1/init.go
  - /spanner/admin/database/apiv1/mock_test.go
  - /spanner/admin/instance/apiv1/init.go
  - /spanner/apiv1/spanner_client_options.go
  - /storage/internal/apiv2/metadata.go
  - /dataproc/apiv1/longrunning.go
  - /longrunning/autogen/from_conn.go
  - /containeranalysis/apiv1beta1/grafeas/.*
  # Must preserve these even though they aren't generated anymore
  - /vmmigration/apiv1/iam_policy_client.go
  - /datastream/apiv1/iam_policy_client.go
  - /batch/apiv1/iam_policy_client.go
  - /datacatalog/apiv1/iam_policy_client.go
  - /run/apiv2/locations_client.go
  - /datacatalog/apiv1/iam_policy_client.go
  - /compute/apiv1/smoke_test.go

deep-copy-regex:
  - source: /google/cloud/accessapproval/v1/cloud.google.com/go
    dest: /
  - source: /google/identity/accesscontextmanager/v1/cloud.google.com/go
    dest: /
  - source: /google/ai/generativelanguage/v1/cloud.google.com/go
    dest: /
  - source: /google/ai/generativelanguage/v1beta/cloud.google.com/go
    dest: /
  - source: /google/ai/generativelanguage/v1beta2/cloud.google.com/go
    dest: /
  - source: /google/cloud/aiplatform/v1/cloud.google.com/go
    dest: /
  - source: /google/cloud/aiplatform/v1beta1/cloud.google.com/go
    dest: /
  - source: /google/cloud/advisorynotifications/v1/cloud.google.com/go
    dest: /
  - source: /google/cloud/alloydb/v1/cloud.google.com/go
    dest: /
  - source: /google/cloud/alloydb/v1alpha/cloud.google.com/go
    dest: /
  - source: /google/cloud/alloydb/v1beta/cloud.google.com/go
    dest: /
  - source: /google/cloud/alloydb/connectors/v1/cloud.google.com/go
    dest: /
  - source: /google/cloud/alloydb/connectors/v1alpha/cloud.google.com/go
    dest: /
  - source: /google/cloud/alloydb/connectors/v1beta/cloud.google.com/go
    dest: /
  - source: /google/analytics/admin/v1alpha/cloud.google.com/go
    dest: /
  - source: /google/cloud/apigateway/v1/cloud.google.com/go
    dest: /
  - source: /google/cloud/apigeeconnect/v1/cloud.google.com/go
    dest: /
  - source: /google/cloud/apigeeregistry/v1/cloud.google.com/go
    dest: /
  - source: /google/cloud/asset/v1/cloud.google.com/go
    dest: /
  - source: /google/cloud/asset/v1p2beta1/cloud.google.com/go
    dest: /
  - source: /google/cloud/asset/v1p5beta1/cloud.google.com/go
    dest: /
  - source: /google/api/apikeys/v2/cloud.google.com/go
    dest: /
  - source: /google/api/cloudquotas/v1/cloud.google.com/go
    dest: /
  - source: /google/appengine/v1/cloud.google.com/go
    dest: /
  - source: /google/cloud/apphub/v1/cloud.google.com/go
    dest: /
  - source: /google/apps/events/subscriptions/v1/cloud.google.com/go
    dest: /
  - source: /google/apps/meet/v2/cloud.google.com/go
    dest: /
  - source: /google/apps/meet/v2beta/cloud.google.com/go
    dest: /
  - source: /google/area120/tables/v1alpha1/cloud.google.com/go
    dest: /
  # Just copy the bigtable protos for now
  - source: /google/bigtable/admin/v2/cloud.google.com/go/bigtable/admin/apiv2/adminpb
    dest: /bigtable/admin/apiv2/adminpb
  - source: /google/bigtable/v2/cloud.google.com/go/bigtable/apiv2/bigtablepb
    dest: /bigtable/apiv2/bigtablepb
  - source: /google/devtools/artifactregistry/v1/cloud.google.com/go
    dest: /
  - source: /google/devtools/artifactregistry/v1beta2/cloud.google.com/go
    dest: /
  - source: /google/cloud/assuredworkloads/v1/cloud.google.com/go
    dest: /
  - source: /google/cloud/assuredworkloads/v1beta1/cloud.google.com/go
    dest: /
  - source: /google/cloud/automl/v1/cloud.google.com/go
    dest: /
  - source: /google/cloud/automl/v1beta1/cloud.google.com/go
    dest: /
  - source: /google/cloud/backupdr/v1/cloud.google.com/go
    dest: /
  - source: /google/cloud/baremetalsolution/v2/cloud.google.com/go
    dest: /
  - source: /google/cloud/batch/v1/cloud.google.com/go
    dest: /
  - source: /google/cloud/beyondcorp/appconnections/v1/cloud.google.com/go
    dest: /
  - source: /google/cloud/beyondcorp/appconnectors/v1/cloud.google.com/go
    dest: /
  - source: /google/cloud/beyondcorp/appgateways/v1/cloud.google.com/go
    dest: /
  - source: /google/cloud/beyondcorp/clientconnectorservices/v1/cloud.google.com/go
    dest: /
  - source: /google/cloud/beyondcorp/clientgateways/v1/cloud.google.com/go
    dest: /
  - source: /google/cloud/bigquery/analyticshub/v1/cloud.google.com/go
    dest: /
  - source: /google/cloud/bigquery/biglake/v1/cloud.google.com/go
    dest: /
  - source: /google/cloud/bigquery/biglake/v1alpha1/cloud.google.com/go
    dest: /
  - source: /google/cloud/bigquery/connection/v1/cloud.google.com/go
    dest: /
  - source: /google/cloud/bigquery/connection/v1beta1/cloud.google.com/go
    dest: /
  - source: /google/cloud/bigquery/dataexchange/v1beta1/cloud.google.com/go
    dest: /
  - source: /google/cloud/bigquery/datapolicies/v1/cloud.google.com/go
    dest: /
  - source: /google/cloud/bigquery/datapolicies/v1beta1/cloud.google.com/go
    dest: /
  - source: /google/cloud/bigquery/datatransfer/v1/cloud.google.com/go
    dest: /
  - source: /google/cloud/bigquery/migration/v2/cloud.google.com/go
    dest: /
  - source: /google/cloud/bigquery/migration/v2alpha/cloud.google.com/go
    dest: /
  - source: /google/cloud/bigquery/reservation/v1/cloud.google.com/go
    dest: /
  - source: /google/cloud/bigquery/storage/v1/cloud.google.com/go
    dest: /
  - source: /google/cloud/bigquery/storage/v1beta1/cloud.google.com/go
    dest: /
  - source: /google/cloud/bigquery/storage/v1beta2/cloud.google.com/go
    dest: /
  - source: /google/cloud/billing/v1/cloud.google.com/go
    dest: /
  - source: /google/cloud/billing/budgets/v1/cloud.google.com/go
    dest: /
  - source: /google/cloud/billing/budgets/v1beta1/cloud.google.com/go
    dest: /
  - source: /google/cloud/binaryauthorization/v1/cloud.google.com/go
    dest: /
  - source: /google/cloud/binaryauthorization/v1beta1/cloud.google.com/go
    dest: /
  - source: /google/cloud/certificatemanager/v1/cloud.google.com/go
    dest: /
  - source: /google/cloud/channel/v1/cloud.google.com/go
    dest: /
  - source: /google/chat/v1/cloud.google.com/go
    dest: /
  - source: /google/devtools/cloudbuild/v1/cloud.google.com/go
    dest: /
  - source: /google/devtools/cloudbuild/v2/cloud.google.com/go
    dest: /
  - source: /google/cloud/cloudcontrolspartner/v1/cloud.google.com/go
    dest: /
  - source: /google/cloud/cloudcontrolspartner/v1beta/cloud.google.com/go
    dest: /
  - source: /google/cloud/clouddms/v1/cloud.google.com/go
    dest: /
  - source: /google/devtools/cloudprofiler/v2/cloud.google.com/go
    dest: /
  - source: /google/cloud/tasks/v2/cloud.google.com/go
    dest: /
  - source: /google/cloud/tasks/v2beta2/cloud.google.com/go
    dest: /
  - source: /google/cloud/tasks/v2beta3/cloud.google.com/go
    dest: /
  - source: /google/cloud/commerce/consumer/procurement/v1/cloud.google.com/go
    dest: /
  - source: /google/cloud/compute/v1/cloud.google.com/go
    dest: /
  - source: /google/cloud/confidentialcomputing/v1/cloud.google.com/go
    dest: /
  - source: /google/cloud/confidentialcomputing/v1alpha1/cloud.google.com/go
    dest: /
  - source: /google/cloud/config/v1/cloud.google.com/go
    dest: /
  - source: /google/cloud/contactcenterinsights/v1/cloud.google.com/go
    dest: /
  - source: /google/container/v1/cloud.google.com/go
    dest: /
  - source: /google/devtools/containeranalysis/v1beta1/cloud.google.com/go
    dest: /
  - source: /google/cloud/datacatalog/v1/cloud.google.com/go
    dest: /
  - source: /google/cloud/datacatalog/v1beta1/cloud.google.com/go
    dest: /
  - source: /google/cloud/datacatalog/lineage/v1/cloud.google.com/go
    dest: /
  - source: /google/dataflow/v1beta3/cloud.google.com/go
    dest: /
  - source: /google/cloud/dataform/v1alpha2/cloud.google.com/go
    dest: /
  - source: /google/cloud/dataform/v1beta1/cloud.google.com/go
    dest: /
  - source: /google/cloud/datafusion/v1/cloud.google.com/go
    dest: /
  - source: /google/cloud/datalabeling/v1beta1/cloud.google.com/go
    dest: /
  - source: /google/cloud/dataplex/v1/cloud.google.com/go
    dest: /
  - source: /google/cloud/dataproc/v1/cloud.google.com/go/dataproc/v2/apiv1
    dest: /dataproc/apiv1
  - source: /google/cloud/dataproc/v1/cloud.google.com/go/internal/generated/snippets/dataproc/v2/apiv1
    dest: /internal/generated/snippets/dataproc/apiv1
  - source: /google/cloud/dataqna/v1alpha/cloud.google.com/go
    dest: /
  - source: /google/datastore/admin/v1/cloud.google.com/go
    dest: /
  - source: /google/cloud/datastream/v1/cloud.google.com/go
    dest: /
  - source: /google/cloud/datastream/v1alpha1/cloud.google.com/go
    dest: /
  # - source: /google/devtools/clouddebugger/v2/cloud.google.com/go
  #   dest: /
  - source: /google/cloud/deploy/v1/cloud.google.com/go
    dest: /
  - source: /google/cloud/developerconnect/v1/cloud.google.com/go
    dest: /
  - source: /google/cloud/dialogflow/v2/cloud.google.com/go
    dest: /
  - source: /google/cloud/dialogflow/v2beta1/cloud.google.com/go
    dest: /
  - source: /google/cloud/dialogflow/cx/v3/cloud.google.com/go
    dest: /
  - source: /google/cloud/dialogflow/cx/v3beta1/cloud.google.com/go
    dest: /
  - source: /google/cloud/discoveryengine/v1/cloud.google.com/go
    dest: /
  - source: /google/cloud/discoveryengine/v1beta/cloud.google.com/go
    dest: /
  - source: /google/cloud/discoveryengine/v1alpha/cloud.google.com/go
    dest: /
  - source: /google/privacy/dlp/v2/cloud.google.com/go
    dest: /
  - source: /google/cloud/documentai/v1/cloud.google.com/go
    dest: /
  - source: /google/cloud/documentai/v1beta3/cloud.google.com/go
    dest: /
  - source: /google/cloud/domains/v1beta1/cloud.google.com/go
    dest: /
  - source: /google/cloud/edgecontainer/v1/cloud.google.com/go
    dest: /
  - source: /google/cloud/edgenetwork/v1/cloud.google.com/go
    dest: /
  # - source: /google/devtools/clouderrorreporting/v1beta1/cloud.google.com/go
  #   dest: /
  - source: /google/cloud/essentialcontacts/v1/cloud.google.com/go
    dest: /
  - source: /google/cloud/eventarc/v1/cloud.google.com/go
    dest: /
  - source: /google/cloud/eventarc/publishing/v1/cloud.google.com/go
    dest: /
  - source: /google/cloud/filestore/v1/cloud.google.com/go
    dest: /
  - source: /google/firestore/v1/cloud.google.com/go
    dest: /
  - source: /google/firestore/admin/v1/cloud.google.com/go
    dest: /
  - source: /google/cloud/functions/v1/cloud.google.com/go
    dest: /
  - source: /google/cloud/functions/v2/cloud.google.com/go
    dest: /
  - source: /google/cloud/functions/v2beta/cloud.google.com/go
    dest: /
  - source: /google/cloud/gkebackup/v1/cloud.google.com/go
    dest: /
  - source: /google/cloud/gkeconnect/gateway/v1beta1/cloud.google.com/go
    dest: /
  - source: /google/cloud/gkehub/v1beta1/cloud.google.com/go
    dest: /
  - source: /google/cloud/gkemulticloud/v1/cloud.google.com/go
    dest: /
  - source: /google/cloud/gsuiteaddons/v1/cloud.google.com/go
    dest: /
  - source: /google/iam/v1/cloud.google.com/go
    dest: /
  - source: /google/iam/v2/cloud.google.com/go
    dest: /
  - source: /google/iam/credentials/v1/cloud.google.com/go
    dest: /
  - source: /google/cloud/iap/v1/cloud.google.com/go
    dest: /
  - source: /google/cloud/identitytoolkit/v2/cloud.google.com/go
    dest: /
  - source: /google/cloud/ids/v1/cloud.google.com/go
    dest: /
  - source: /google/cloud/iot/v1/cloud.google.com/go
    dest: /
  - source: /google/cloud/kms/v1/cloud.google.com/go
    dest: /
  - source: /google/cloud/kms/inventory/v1/cloud.google.com/go
    dest: /
  - source: /google/cloud/language/v1/cloud.google.com/go
    dest: /
  - source: /google/cloud/language/v1beta2/cloud.google.com/go
    dest: /
  - source: /google/cloud/language/v2/cloud.google.com/go
    dest: /
  - source: /google/cloud/lifesciences/v2beta/cloud.google.com/go
    dest: /
  - source: /google/logging/v2/cloud.google.com/go
    dest: /
  - source: /google/longrunning/cloud.google.com/go
    dest: /
  - source: /google/cloud/managedidentities/v1/cloud.google.com/go
    dest: /
  - source: /google/cloud/managedkafka/v1/cloud.google.com/go
    dest: /
  - source: /google/maps/addressvalidation/v1/cloud.google.com/go
    dest: /
  - source: /google/maps/fleetengine/v1/cloud.google.com/go
    dest: /
  - source: /google/maps/fleetengine/delivery/v1/cloud.google.com/go
    dest: /
  - source: /google/maps/places/v1/cloud.google.com/go
    dest: /
  - source: /google/maps/routeoptimization/v1/cloud.google.com/go
    dest: /
  - source: /google/maps/routing/v2/cloud.google.com/go
    dest: /
  - source: /google/maps/solar/v1/cloud.google.com/go
    dest: /
  - source: /google/cloud/mediatranslation/v1beta1/cloud.google.com/go
    dest: /
  - source: /google/cloud/memcache/v1/cloud.google.com/go
    dest: /
  - source: /google/cloud/memcache/v1beta2/cloud.google.com/go
    dest: /
  - source: /google/cloud/metastore/v1/cloud.google.com/go
    dest: /
  - source: /google/cloud/metastore/v1alpha/cloud.google.com/go
    dest: /
  - source: /google/cloud/metastore/v1beta/cloud.google.com/go
    dest: /
  - source: /google/cloud/migrationcenter/v1/cloud.google.com/go
    dest: /
  - source: /google/monitoring/v3/cloud.google.com/go
    dest: /
  - source: /google/monitoring/dashboard/v1/cloud.google.com/go
    dest: /
  - source: /google/monitoring/metricsscope/v1/cloud.google.com/go
    dest: /
  - source: /google/cloud/netapp/v1/cloud.google.com/go
    dest: /
  - source: /google/cloud/networkconnectivity/v1/cloud.google.com/go
    dest: /
  - source: /google/cloud/networkconnectivity/v1alpha1/cloud.google.com/go
    dest: /
  - source: /google/cloud/networkmanagement/v1/cloud.google.com/go
    dest: /
  - source: /google/cloud/networksecurity/v1beta1/cloud.google.com/go
    dest: /
  - source: /google/cloud/networkservices/v1/cloud.google.com/go
    dest: /
  - source: /google/cloud/notebooks/v1/cloud.google.com/go
    dest: /
  - source: /google/cloud/notebooks/v1beta1/cloud.google.com/go
    dest: /
  - source: /google/cloud/notebooks/v2/cloud.google.com/go
    dest: /
  - source: /google/cloud/optimization/v1/cloud.google.com/go
    dest: /
  - source: /google/cloud/orchestration/airflow/service/v1/cloud.google.com/go
    dest: /
  - source: /google/cloud/orgpolicy/v1/cloud.google.com/go
    dest: /
  - source: /google/cloud/orgpolicy/v2/cloud.google.com/go
    dest: /
  - source: /google/cloud/osconfig/agentendpoint/v1/cloud.google.com/go
    dest: /
  - source: /google/cloud/osconfig/agentendpoint/v1beta/cloud.google.com/go
    dest: /
  - source: /google/cloud/osconfig/v1/cloud.google.com/go
    dest: /
  - source: /google/cloud/osconfig/v1alpha/cloud.google.com/go
    dest: /
  - source: /google/cloud/osconfig/v1beta/cloud.google.com/go
    dest: /
  - source: /google/cloud/oslogin/v1/cloud.google.com/go
    dest: /
  - source: /google/cloud/oslogin/v1beta/cloud.google.com/go
    dest: /
  - source: /google/cloud/oslogin/common/cloud.google.com/go
    dest: /
  - source: /google/cloud/parallelstore/v1beta/cloud.google.com/go
    dest: /
  - source: /google/cloud/phishingprotection/v1beta1/cloud.google.com/go
    dest: /
  - source: /google/cloud/policysimulator/v1/cloud.google.com/go
    dest: /
  - source: /google/cloud/policytroubleshooter/iam/v3/cloud.google.com/go
    dest: /
  - source: /google/cloud/policytroubleshooter/v1/cloud.google.com/go
    dest: /
  - source: /google/cloud/privatecatalog/v1beta1/cloud.google.com/go
    dest: /
  - source: /google/cloud/privilegedaccessmanager/v1/cloud.google.com/go
    dest: /
  - source: /google/pubsub/v1/cloud.google.com/go
    dest: /
  - source: /google/cloud/pubsublite/v1/cloud.google.com/go
    dest: /
  - source: /google/cloud/rapidmigrationassessment/v1/cloud.google.com/go
    dest: /
  - source: /google/cloud/recaptchaenterprise/v1/cloud.google.com/go/recaptchaenterprise/v2/apiv1
    dest: /recaptchaenterprise/apiv1
  - source: /google/cloud/recaptchaenterprise/v1/cloud.google.com/go/internal/generated/snippets/recaptchaenterprise/v2/apiv1
    dest: /internal/generated/snippets/recaptchaenterprise/v2/apiv1
  - source: /google/cloud/recaptchaenterprise/v1beta1/cloud.google.com/go/recaptchaenterprise/v2/apiv1beta1
    dest: /recaptchaenterprise/apiv1beta1
  - source: /google/cloud/recaptchaenterprise/v1beta1/cloud.google.com/go/internal/generated/snippets/recaptchaenterprise/v2/apiv1beta1
    dest: /internal/generated/snippets/recaptchaenterprise/v2/apiv1beta1
  - source: /google/cloud/recommendationengine/v1beta1/cloud.google.com/go
    dest: /
  - source: /google/cloud/recommender/v1/cloud.google.com/go
    dest: /
  - source: /google/cloud/recommender/v1beta1/cloud.google.com/go
    dest: /
  - source: /google/cloud/redis/v1/cloud.google.com/go
    dest: /
  - source: /google/cloud/redis/v1beta1/cloud.google.com/go
    dest: /
  - source: /google/cloud/redis/cluster/v1/cloud.google.com/go
    dest: /
  - source: /google/cloud/resourcemanager/v2/cloud.google.com/go
    dest: /
  - source: /google/cloud/resourcemanager/v3/cloud.google.com/go
    dest: /
  - source: /google/cloud/resourcesettings/v1/cloud.google.com/go
    dest: /
  - source: /google/cloud/retail/v2/cloud.google.com/go
    dest: /
  - source: /google/cloud/retail/v2alpha/cloud.google.com/go
    dest: /
  - source: /google/cloud/retail/v2beta/cloud.google.com/go
    dest: /
  - source: /google/cloud/run/v2/cloud.google.com/go
    dest: /
  - source: /google/cloud/scheduler/v1/cloud.google.com/go
    dest: /
  - source: /google/cloud/scheduler/v1beta1/cloud.google.com/go
    dest: /
  - source: /google/cloud/secretmanager/v1/cloud.google.com/go
    dest: /
  - source: /google/cloud/secretmanager/v1beta2/cloud.google.com/go
    dest: /
  - source: /google/cloud/securesourcemanager/v1/cloud.google.com/go
    dest: /
  - source: /google/cloud/security/privateca/v1/cloud.google.com/go
    dest: /
  - source: /google/cloud/security/publicca/v1beta1/cloud.google.com/go
    dest: /
  - source: /google/cloud/security/publicca/v1/cloud.google.com/go
    dest: /
  - source: /google/cloud/securitycenter/v1/cloud.google.com/go
    dest: /
  - source: /google/cloud/securitycenter/v1beta1/cloud.google.com/go
    dest: /
  - source: /google/cloud/securitycenter/v1p1beta1/cloud.google.com/go
    dest: /
  - source: /google/cloud/securitycenter/v2/cloud.google.com/go
    dest: /
  - source: /google/cloud/securitycenter/settings/v1beta1/cloud.google.com/go
    dest: /
  - source: /google/cloud/securitycentermanagement/v1/cloud.google.com/go
    dest: /
  - source: /google/cloud/securityposture/v1/cloud.google.com/go
    dest: /
  - source: /google/api/servicecontrol/v1/cloud.google.com/go
    dest: /
  - source: /google/cloud/servicedirectory/v1/cloud.google.com/go
    dest: /
  - source: /google/cloud/servicedirectory/v1beta1/cloud.google.com/go
    dest: /
  - source: /google/cloud/servicehealth/v1/cloud.google.com/go
    dest: /
  - source: /google/api/servicemanagement/v1/cloud.google.com/go
    dest: /
  - source: /google/api/serviceusage/v1/cloud.google.com/go
    dest: /
  - source: /google/cloud/shell/v1/cloud.google.com/go
    dest: /
  - source: /google/shopping/css/v1/cloud.google.com/go
    dest: /
  - source: /google/shopping/merchant/accounts/v1beta/cloud.google.com/go
    dest: /
  - source: /google/shopping/merchant/conversions/v1beta/cloud.google.com/go
    dest: /
  - source: /google/shopping/merchant/datasources/v1beta/cloud.google.com/go
    dest: /
  - source: /google/shopping/merchant/notifications/v1beta/cloud.google.com/go
    dest: /
  - source: /google/shopping/merchant/products/v1beta/cloud.google.com/go
    dest: /
  - source: /google/shopping/merchant/promotions/v1beta/cloud.google.com/go
    dest: /
  - source: /google/shopping/merchant/quota/v1beta/cloud.google.com/go
    dest: /
  - source: /google/shopping/merchant/inventories/v1beta/cloud.google.com/go
    dest: /
  - source: /google/shopping/merchant/lfp/v1beta/cloud.google.com/go
    dest: /
  - source: /google/shopping/merchant/reports/v1beta/cloud.google.com/go
    dest: /
  - source: /google/shopping/type/cloud.google.com/go
    dest: /
  - source: /google/spanner/admin/database/v1/cloud.google.com/go
    dest: /
  - source: /google/spanner/admin/instance/v1/cloud.google.com/go
    dest: /
  - source: /google/spanner/v1/cloud.google.com/go
    dest: /
  - source: /google/spanner/executor/v1/cloud.google.com/go
    dest: /
  - source: /google/cloud/speech/v1/cloud.google.com/go
    dest: /
  - source: /google/cloud/speech/v1p1beta1/cloud.google.com/go
    dest: /
  - source: /google/cloud/speech/v2/cloud.google.com/go
    dest: /
  - source: /google/storage/control/v2/cloud.google.com/go/
    dest: /
  - source: /google/storage/v2/cloud.google.com/go/storage/internal/apiv2
    dest: /storage/internal/apiv2
  - source: /google/cloud/storageinsights/v1/cloud.google.com/go
    dest: /
  - source: /google/storagetransfer/v1/cloud.google.com/go
    dest: /
  - source: /google/streetview/publish/v1/cloud.google.com/go
    dest: /
  - source: /google/cloud/support/v2/cloud.google.com/go
    dest: /
  - source: /google/cloud/talent/v4/cloud.google.com/go
    dest: /
  - source: /google/cloud/talent/v4beta1/cloud.google.com/go
    dest: /
  - source: /google/cloud/telcoautomation/v1/cloud.google.com/go
    dest: /
  - source: /google/cloud/texttospeech/v1/cloud.google.com/go
    dest: /
  - source: /google/cloud/tpu/v1/cloud.google.com/go
    dest: /
  - source: /google/devtools/cloudtrace/v1/cloud.google.com/go
    dest: /
  - source: /google/devtools/cloudtrace/v2/cloud.google.com/go
    dest: /
  - source: /google/cloud/translate/v3/cloud.google.com/go
    dest: /
  - source: /google/cloud/video/livestream/v1/cloud.google.com/go
    dest: /
  - source: /google/cloud/video/stitcher/v1/cloud.google.com/go
    dest: /
  - source: /google/cloud/video/transcoder/v1/cloud.google.com/go
    dest: /
  - source: /google/cloud/videointelligence/v1/cloud.google.com/go
    dest: /
  - source: /google/cloud/videointelligence/v1beta2/cloud.google.com/go
    dest: /
  - source: /google/cloud/videointelligence/v1p3beta1/cloud.google.com/go
    dest: /
  - source: /google/cloud/vision/v1/cloud.google.com/go/vision/v2/apiv1
    dest: /vision/apiv1
  - source: /google/cloud/vision/v1/cloud.google.com/go/internal/generated/snippets/vision/v2/apiv1
    dest: /internal/generated/snippets/vision/apiv1
  - source: /google/cloud/vision/v1p1beta1/cloud.google.com/go/vision/v2/apiv1p1beta1
    dest: /vision/apiv1p1beta1
  - source: /google/cloud/vision/v1p1beta1/cloud.google.com/go/internal/generated/snippets/vision/v2/apiv1p1beta1
    dest: /internal/generated/snippets/vision/apiv1p1beta1
  - source: /google/cloud/visionai/v1/cloud.google.com/go
    dest: /
  - source: /google/cloud/vmmigration/v1/cloud.google.com/go
    dest: /
  - source: /google/cloud/vmwareengine/v1/cloud.google.com/go
    dest: /
  - source: /google/cloud/vpcaccess/v1/cloud.google.com/go
    dest: /
  - source: /google/cloud/webrisk/v1/cloud.google.com/go
    dest: /
  - source: /google/cloud/webrisk/v1beta1/cloud.google.com/go
    dest: /
  - source: /google/cloud/websecurityscanner/v1/cloud.google.com/go
    dest: /
  - source: /google/cloud/workflows/v1/cloud.google.com/go
    dest: /
  - source: /google/cloud/workflows/v1beta/cloud.google.com/go
    dest: /
  - source: /google/cloud/workflows/executions/v1/cloud.google.com/go
    dest: /
  - source: /google/cloud/workflows/executions/v1beta/cloud.google.com/go
    dest: /
  - source: /google/cloud/workstations/v1/cloud.google.com/go
    dest: /
  - source: /google/cloud/workstations/v1beta/cloud.google.com/go
    dest: /<|MERGE_RESOLUTION|>--- conflicted
+++ resolved
@@ -58,12 +58,8 @@
   - /bigquery/reservation/apiv1/
   - /bigquery/storage/apiv1/
   - /bigquery/storage/apiv1beta1/
-<<<<<<< HEAD
-=======
-  - /bigquery/storage/apiv1beta2/
   - /bigtable/admin/apiv2/
   - /bigtable/apiv2/
->>>>>>> 443e0ee3
   - /billing/apiv1/
   - /billing/budgets/apiv1/
   - /billing/budgets/apiv1beta1/
